Refine.SetLanguageUI = function(elmt) {
	var self = this;

	elmt.html(DOM.loadHTML("core", "scripts/index/lang-settings-ui.html"));

	this._elmt = elmt;
	this._elmts = DOM.bind(elmt);

	this._elmts.or_lang_label.text($.i18n._('core-index-lang')["label"]+":");
	this._elmts.set_lan_btn.attr("value", $.i18n._('core-index-lang')["send-req"]);
	
	this._elmts.set_lan_btn.bind('click', function(e) {		
		$.ajax({
<<<<<<< HEAD
			url : "/command/core/set-language?",
			type : "POST",
			async : false,
			data : {
				lng : $("#langDD option:selected").val()
=======
			url : "/command/core/set-preference?",
			type : "POST",
			async : false,
			data : {
			  name : "userLang",
				value : $("#langDD option:selected").val()
>>>>>>> 3aa1e3c4
			},
			success : function(data) {
				alert($.i18n._('core-index-lang')["page-reload"]);
				location.reload(true);
			}
		});
	});
};

Refine.SetLanguageUI.prototype.resize = function() {
};

Refine.actionAreas.push({
	id : "lang-settings",
	label : $.i18n._('core-index-lang')["lang-settings"],
	uiClass : Refine.SetLanguageUI
});<|MERGE_RESOLUTION|>--- conflicted
+++ resolved
@@ -11,20 +11,12 @@
 	
 	this._elmts.set_lan_btn.bind('click', function(e) {		
 		$.ajax({
-<<<<<<< HEAD
-			url : "/command/core/set-language?",
-			type : "POST",
-			async : false,
-			data : {
-				lng : $("#langDD option:selected").val()
-=======
 			url : "/command/core/set-preference?",
 			type : "POST",
 			async : false,
 			data : {
 			  name : "userLang",
 				value : $("#langDD option:selected").val()
->>>>>>> 3aa1e3c4
 			},
 			success : function(data) {
 				alert($.i18n._('core-index-lang')["page-reload"]);
