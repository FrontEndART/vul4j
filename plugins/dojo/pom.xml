<?xml version="1.0"?>
<!--
/*
 * $Id$
 *
 * Licensed to the Apache Software Foundation (ASF) under one
 * or more contributor license agreements.  See the NOTICE file
 * distributed with this work for additional information
 * regarding copyright ownership.  The ASF licenses this file
 * to you under the Apache License, Version 2.0 (the
 * "License"); you may not use this file except in compliance
 * with the License.  You may obtain a copy of the License at
 *
 *  http://www.apache.org/licenses/LICENSE-2.0
 *
 * Unless required by applicable law or agreed to in writing,
 * software distributed under the License is distributed on an
 * "AS IS" BASIS, WITHOUT WARRANTIES OR CONDITIONS OF ANY
 * KIND, either express or implied.  See the License for the
 * specific language governing permissions and limitations
 * under the License.
 */
-->
<project xmlns="http://maven.apache.org/POM/4.0.0" xmlns:xsi="http://www.w3.org/2001/XMLSchema-instance" xsi:schemaLocation="http://maven.apache.org/POM/4.0.0 http://maven.apache.org/maven-v4_0_0.xsd">
    <parent>
        <artifactId>struts2-plugins</artifactId>
        <groupId>org.apache.struts</groupId>
<<<<<<< HEAD
        <version>2.3.18-SNAPSHOT</version>
=======
        <version>2.3.16.3-SNAPSHOT</version>
>>>>>>> fbd75a89
    </parent>

    <modelVersion>4.0.0</modelVersion>
    <artifactId>struts2-dojo-plugin</artifactId>
    <name>Struts 2 Dojo Plugin</name>

    <profiles>
        <profile>
            <id>release</id>
            <activation>
                <property>
                    <name>release</name>
                </property>
            </activation>
            <build>
                <plugins>
                    <plugin>
                        <groupId>org.codehaus.mojo</groupId>
                        <artifactId>rat-maven-plugin</artifactId>
                        <version>1.0-alpha-2</version>
                        <executions>
                            <execution>
                                <phase>verify</phase>
                                <goals>
                                    <goal>check</goal>
                                </goals>
                                <configuration>
                                    <addDefaultLicenseMatchers>false</addDefaultLicenseMatchers>
                                    <licenseMatchers>
                                        <classNames>
                                            <className>rat.analysis.license.ApacheSoftwareLicense20</className>
                                        </classNames>
                                    </licenseMatchers>
                                    <includes>
                                        <include>pom.xml</include>
                                        <include>src/**</include>
                                    </includes>
                                    <excludes>
                                        <exclude>src/main/resources/org/apache/struts2/static/dojo/nls/**</exclude>
                                        <exclude>src/main/resources/org/apache/struts2/static/dojo/src/**</exclude>
                                        <exclude>src/main/resources/org/apache/struts2/static/dojo/*</exclude>
                                        <exclude>src/test/resources/org/apache/struts2/dojo/views/jsp/ui/**</exclude>
                                    </excludes>
                                </configuration>
                            </execution>
                        </executions>
                    </plugin>
                </plugins>
            </build>
        </profile>
    </profiles>

    <properties>
        <tlib.version>2.2</tlib.version>
        <project.build.sourceEncoding>UTF-8</project.build.sourceEncoding>
    </properties>

    <build>
        <plugins>
            <plugin>
                <groupId>org.apache.myfaces.tobago</groupId>
                <artifactId>maven-apt-plugin</artifactId>
                <version>1.0.15</version>
                <configuration>
                    <A>
                        uri=/struts-dojo-tags,tlibVersion=${tlib.version},jspVersion=2.0,shortName=sx,
                        displayName="Struts Dojo Tags",
                        outFile=${basedir}/target/classes/META-INF/struts-dojo-tags.tld,
                        description="Struts AJAX tags based on Dojo.",
                        outTemplatesDir=${basedir}/../../core/src/site/resources/tags/ajax
                    </A>
                    <resourceTargetPath>target</resourceTargetPath>
                    <fork>false</fork>
                    <force>true</force>
                    <nocompile>true</nocompile>
                    <showWarnings>true</showWarnings>
                    <factory>
                        org.apache.struts.annotations.taglib.apt.TLDAnnotationProcessorFactory
                    </factory>
                    <target>1.5</target>
                    <includes>
                        <include>**/*.java</include>
                    </includes>
                </configuration>
                <executions>
                    <execution>
                        <phase>compile</phase>
                        <goals>
                            <goal>execute</goal>
                        </goals>
                    </execution>
                </executions>
            </plugin>
        </plugins>
    </build>

    <dependencies>

        <!-- JSP API -->
        <dependency>
            <groupId>javax.servlet</groupId>
            <artifactId>jsp-api</artifactId>
            <scope>provided</scope>
        </dependency>

        <!-- Velocity -->
        <dependency>
            <groupId>org.apache.velocity</groupId>
            <artifactId>velocity</artifactId>
            <optional>true</optional>
        </dependency>

        <!-- Test dependencies -->
        <dependency>
            <groupId>${project.groupId}</groupId>
            <artifactId>struts2-junit-plugin</artifactId>
            <scope>test</scope>
        </dependency>
        <dependency>
            <groupId>jmock</groupId>
            <artifactId>jmock</artifactId>
            <scope>test</scope>
        </dependency>
        <dependency>
            <groupId>org.easymock</groupId>
            <artifactId>easymock</artifactId>
            <scope>test</scope>
        </dependency>

        <dependency>
            <groupId>jmock</groupId>
            <artifactId>jmock-cglib</artifactId>
            <scope>test</scope>
        </dependency>

        <dependency>
            <groupId>mockobjects</groupId>
            <artifactId>mockobjects-core</artifactId>
            <scope>test</scope>
        </dependency>

        <dependency>
            <groupId>mockobjects</groupId>
            <artifactId>mockobjects-jdk1.3</artifactId>
            <scope>test</scope>
        </dependency>

        <dependency>
            <groupId>mockobjects</groupId>
            <artifactId>mockobjects-alt-jdk1.3</artifactId>
            <scope>test</scope>
        </dependency>

        <dependency>
            <groupId>mockobjects</groupId>
            <artifactId>mockobjects-alt-jdk1.3-j2ee1.3</artifactId>
            <scope>test</scope>
        </dependency>

        <dependency>
            <groupId>mockobjects</groupId>
            <artifactId>mockobjects-jdk1.3-j2ee1.3</artifactId>
            <scope>test</scope>
        </dependency>


        <!-- Mocks for unit testing (by Spring) -->
        <dependency>
            <groupId>org.springframework</groupId>
            <artifactId>spring-test</artifactId>
            <scope>test</scope>
        </dependency>

        <dependency>
            <groupId>org.springframework</groupId>
            <artifactId>spring-core</artifactId>
            <scope>test</scope>
        </dependency>

         <!-- struts-annotations must be in compile scope for maven-apt-plugin to
        function correctly. Marking it optional to exclude it from transitive
        dependency resolution -->
        <dependency>
            <groupId>org.apache.struts</groupId>
            <artifactId>struts-annotations</artifactId>
            <scope>compile</scope>
            <optional>true</optional>
        </dependency>
    </dependencies>

    <reporting>
        <plugins>
            <plugin>
                <groupId>org.codehaus.mojo</groupId>
                <artifactId>rat-maven-plugin</artifactId>
                <version>1.0-alpha-2</version>
                <configuration>
                    <includes>
                        <include>pom.xml</include>
                        <include>src/**</include>
                    </includes>
                    <excludes>
                        <exclude>src/main/resources/org/apache/struts2/static/dojo/nls/**</exclude>
                        <exclude>src/main/resources/org/apache/struts2/static/dojo/src/**</exclude>
                        <exclude>src/main/resources/org/apache/struts2/static/dojo/*</exclude>
                        <exclude>src/test/resources/org/apache/struts2/dojo/views/jsp/ui/**</exclude>
                    </excludes>
                </configuration>
            </plugin>
        </plugins>
    </reporting>
</project><|MERGE_RESOLUTION|>--- conflicted
+++ resolved
@@ -25,11 +25,7 @@
     <parent>
         <artifactId>struts2-plugins</artifactId>
         <groupId>org.apache.struts</groupId>
-<<<<<<< HEAD
-        <version>2.3.18-SNAPSHOT</version>
-=======
-        <version>2.3.16.3-SNAPSHOT</version>
->>>>>>> fbd75a89
+        <version>2.3.16.2</version>
     </parent>
 
     <modelVersion>4.0.0</modelVersion>
