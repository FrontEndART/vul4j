--- conflicted
+++ resolved
@@ -4,7 +4,7 @@
  *
  * Redistribution and use in source and binary forms, with or without 
  * modification, are permitted provided that the following conditions are met:
- * - Redistributions of source code must retain the above copyright notice, this 
+ * - Redistrihttps://github.com/OpenRefine/OpenRefine/pull/1862/conflict?name=extensions%252Fdatabase%252Fmodule%252Fscripts%252Findex%252Fdatabase-source-ui.js&ancestor_oid=d7b892f4d20ae2529e9bcc269502869eef9f1a31&base_oid=5b0d92bbb98c3603d39148470d319f1153e417ef&head_oid=997b6757adc87d5b9d4a9ef385eb6ec63e383739butions of source code must retain the above copyright notice, this 
  *   list of conditions and the following disclaimer.
  * - Redistributions in binary form must reproduce the above copyright notice, 
  *   this list of conditions and the following disclaimer in the documentation 
@@ -228,25 +228,8 @@
      }else if(allCapsQuery.indexOf('UPDATE') > -1){
          window.alert($.i18n('database-source/alert-invalid-query-keyword') + " UPDATE");
          return false;
-<<<<<<< HEAD
      }
-     
-=======
-     }else if(allCapsQuery.indexOf('LIMIT') > -1){
-         window.alert($.i18n('database-source/alert-invalid-query-keyword') + " LIMIT");
-         return false;
-     }
-     
-//	 if ((allCapsQuery.indexOf('DROP') > -1)  || (allCapsQuery.indexOf('TRUNCATE') > -1) ||
-//			 (allCapsQuery.indexOf('DELETE') > -1) || (allCapsQuery.indexOf('ROLLBACK') > -1) 
-//			 || (allCapsQuery.indexOf('SHUTDOWN') > -1) || (allCapsQuery.indexOf('INSERT') > -1)
-//			 || (allCapsQuery.indexOf('ALTER') > -1) || (allCapsQuery.indexOf('UPDATE') > -1))
-//	 {
-//		 window.alert($.i18n('database-source/alert-invalid-query-keyword'));
-//		 return false;
-//	 }
-     
->>>>>>> 95d0cf54
+
      if(!allCapsQuery.startsWith('SELECT')) {
          window.alert($.i18n('database-source/alert-invalid-query-select'));
          return false;
