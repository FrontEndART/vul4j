/*
 * The MIT License
 * 
 * Copyright (c) 2004-2009, Sun Microsystems, Inc., Kohsuke Kawaguchi, Erik Ramfelt, 
 * Yahoo! Inc., Tom Huybrechts, Olivier Lamy
 * 
 * Permission is hereby granted, free of charge, to any person obtaining a copy
 * of this software and associated documentation files (the "Software"), to deal
 * in the Software without restriction, including without limitation the rights
 * to use, copy, modify, merge, publish, distribute, sublicense, and/or sell
 * copies of the Software, and to permit persons to whom the Software is
 * furnished to do so, subject to the following conditions:
 * 
 * The above copyright notice and this permission notice shall be included in
 * all copies or substantial portions of the Software.
 * 
 * THE SOFTWARE IS PROVIDED "AS IS", WITHOUT WARRANTY OF ANY KIND, EXPRESS OR
 * IMPLIED, INCLUDING BUT NOT LIMITED TO THE WARRANTIES OF MERCHANTABILITY,
 * FITNESS FOR A PARTICULAR PURPOSE AND NONINFRINGEMENT. IN NO EVENT SHALL THE
 * AUTHORS OR COPYRIGHT HOLDERS BE LIABLE FOR ANY CLAIM, DAMAGES OR OTHER
 * LIABILITY, WHETHER IN AN ACTION OF CONTRACT, TORT OR OTHERWISE, ARISING FROM,
 * OUT OF OR IN CONNECTION WITH THE SOFTWARE OR THE USE OR OTHER DEALINGS IN
 * THE SOFTWARE.
 */
package org.jvnet.hudson.test;

import hudson.ClassicPluginStrategy;
import hudson.CloseProofOutputStream;
import hudson.DNSMultiCast;
import hudson.DescriptorExtensionList;
import hudson.EnvVars;
import hudson.Extension;
import hudson.ExtensionList;
import hudson.FilePath;
import hudson.Functions;
import hudson.Functions.ThreadGroupMap;
import hudson.Launcher;
import hudson.Launcher.LocalLauncher;
import hudson.Main;
import hudson.PluginManager;
import hudson.Util;
import hudson.WebAppMain;
import hudson.matrix.MatrixBuild;
import hudson.matrix.MatrixProject;
import hudson.matrix.MatrixRun;
import hudson.maven.MavenBuild;
import hudson.maven.MavenEmbedder;
import hudson.maven.MavenModule;
import hudson.maven.MavenModuleSet;
import hudson.maven.MavenModuleSetBuild;
import hudson.model.AbstractBuild;
import hudson.model.AbstractProject;
import hudson.model.BuildListener;
import hudson.model.Computer;
import hudson.model.Describable;
import hudson.model.Descriptor;
import hudson.model.DownloadService;
import hudson.model.Executor;
import hudson.model.FreeStyleBuild;
import hudson.model.FreeStyleProject;
import hudson.model.Hudson;
import hudson.model.Item;
import hudson.model.JDK;
import hudson.model.Job;
import hudson.model.Label;
import hudson.model.Node;
import hudson.model.Node.Mode;
import hudson.model.Queue.Executable;
import hudson.model.Result;
import hudson.model.RootAction;
import hudson.model.Run;
import hudson.model.Saveable;
import hudson.model.TaskListener;
import hudson.model.UpdateSite;
import hudson.model.User;
import hudson.model.View;
import hudson.remoting.Channel;
import hudson.remoting.VirtualChannel;
import hudson.remoting.Which;
import hudson.security.ACL;
import hudson.security.AbstractPasswordBasedSecurityRealm;
import hudson.security.GroupDetails;
import hudson.security.SecurityRealm;
import hudson.security.csrf.CrumbIssuer;
import hudson.slaves.CommandLauncher;
import hudson.slaves.ComputerConnector;
import hudson.slaves.ComputerListener;
import hudson.slaves.DumbSlave;
import hudson.slaves.RetentionStrategy;
import hudson.tasks.Ant;
import hudson.tasks.Ant.AntInstallation;
import hudson.tasks.BuildWrapper;
import hudson.tasks.BuildWrapperDescriptor;
import hudson.tasks.Builder;
import hudson.tasks.Mailer;
import hudson.tasks.Mailer.DescriptorImpl;
import hudson.tasks.Maven;
import hudson.tasks.Maven.MavenInstallation;
import hudson.tasks.Publisher;
import hudson.tools.ToolProperty;
import hudson.util.PersistedList;
import hudson.util.ReflectionUtils;
import hudson.util.StreamTaskListener;
import hudson.util.jna.GNUCLibrary;

import java.beans.PropertyDescriptor;
import java.io.BufferedReader;
import java.io.File;
import java.io.IOException;
import java.io.InputStreamReader;
import java.lang.annotation.Annotation;
import java.lang.management.ThreadInfo;
import java.lang.ref.WeakReference;
import java.lang.reflect.Array;
import java.lang.reflect.Constructor;
import java.lang.reflect.Field;
import java.lang.reflect.Method;
import java.net.MalformedURLException;
import java.net.URISyntaxException;
import java.net.URL;
import java.net.URLClassLoader;
import java.util.ArrayList;
import java.util.Arrays;
import java.util.Collection;
import java.util.Collections;
import java.util.Enumeration;
import java.util.HashSet;
import java.util.Iterator;
import java.util.List;
import java.util.Locale;
import java.util.Set;
import java.util.UUID;
import java.util.concurrent.*;
import java.util.jar.Manifest;
import java.util.logging.Filter;
import java.util.logging.Level;
import java.util.logging.LogRecord;
import java.util.logging.Logger;

import javax.servlet.ServletContext;
import javax.servlet.ServletContextEvent;

import junit.framework.TestCase;
import net.sf.json.JSONObject;
import net.sourceforge.htmlunit.corejs.javascript.Context;
import net.sourceforge.htmlunit.corejs.javascript.ContextFactory.Listener;

import org.acegisecurity.AuthenticationException;
import org.acegisecurity.BadCredentialsException;
import org.acegisecurity.GrantedAuthority;
import org.acegisecurity.context.SecurityContextHolder;
import org.acegisecurity.userdetails.UserDetails;
import org.acegisecurity.userdetails.UsernameNotFoundException;
import org.apache.commons.beanutils.PropertyUtils;
import org.apache.commons.httpclient.NameValuePair;
import org.apache.commons.io.FileUtils;
import org.apache.maven.artifact.Artifact;
import org.apache.maven.artifact.resolver.AbstractArtifactResolutionException;
import org.jvnet.hudson.test.HudsonHomeLoader.CopyExisting;
import org.jvnet.hudson.test.recipes.Recipe;
import org.jvnet.hudson.test.recipes.Recipe.Runner;
import org.jvnet.hudson.test.recipes.WithPlugin;
import org.jvnet.hudson.test.rhino.JavaScriptDebugger;
import org.kohsuke.stapler.ClassDescriptor;
import org.kohsuke.stapler.DataBoundConstructor;
import org.kohsuke.stapler.Dispatcher;
import org.kohsuke.stapler.MetaClass;
import org.kohsuke.stapler.MetaClassLoader;
import org.kohsuke.stapler.Stapler;
import org.kohsuke.stapler.StaplerRequest;
import org.kohsuke.stapler.StaplerResponse;
import org.mortbay.jetty.MimeTypes;
import org.mortbay.jetty.Server;
import org.mortbay.jetty.bio.SocketConnector;
import org.mortbay.jetty.security.HashUserRealm;
import org.mortbay.jetty.security.UserRealm;
import org.mortbay.jetty.webapp.Configuration;
import org.mortbay.jetty.webapp.WebAppContext;
import org.mortbay.jetty.webapp.WebXmlConfiguration;
import org.mozilla.javascript.tools.debugger.Dim;
import org.mozilla.javascript.tools.shell.Global;
import org.springframework.dao.DataAccessException;
import org.w3c.css.sac.CSSException;
import org.w3c.css.sac.CSSParseException;
import org.w3c.css.sac.ErrorHandler;
import org.xml.sax.SAXException;

import com.gargoylesoftware.htmlunit.AjaxController;
import com.gargoylesoftware.htmlunit.BrowserVersion;
import com.gargoylesoftware.htmlunit.DefaultCssErrorHandler;
import com.gargoylesoftware.htmlunit.FailingHttpStatusCodeException;
import com.gargoylesoftware.htmlunit.Page;
import com.gargoylesoftware.htmlunit.WebRequestSettings;
import com.gargoylesoftware.htmlunit.html.DomNode;
import com.gargoylesoftware.htmlunit.html.HtmlButton;
import com.gargoylesoftware.htmlunit.html.HtmlElement;
import com.gargoylesoftware.htmlunit.html.HtmlForm;
import com.gargoylesoftware.htmlunit.html.HtmlInput;
import com.gargoylesoftware.htmlunit.html.HtmlPage;
import com.gargoylesoftware.htmlunit.javascript.HtmlUnitContextFactory;
import com.gargoylesoftware.htmlunit.javascript.host.xml.XMLHttpRequest;
import com.gargoylesoftware.htmlunit.xml.XmlPage;

/**
 * Base class for all Hudson test cases.
 *
 * @see <a href="http://wiki.jenkins-ci.org/display/JENKINS/Unit+Test">Wiki article about unit testing in Hudson</a>
 * @author Kohsuke Kawaguchi
 */
public abstract class HudsonTestCase extends TestCase implements RootAction {
    public Hudson hudson;

    protected final TestEnvironment env = new TestEnvironment(this);
    protected HudsonHomeLoader homeLoader = HudsonHomeLoader.NEW;
    /**
     * TCP/IP port that the server is listening on.
     */
    protected int localPort;
    protected Server server;

    /**
     * Where in the {@link Server} is Hudson deployed?
     * <p>
     * Just like {@link ServletContext#getContextPath()}, starts with '/' but doesn't end with '/'.
     */
    protected String contextPath = "";

    /**
     * {@link Runnable}s to be invoked at {@link #tearDown()}.
     */
    protected List<LenientRunnable> tearDowns = new ArrayList<LenientRunnable>();

    protected List<Runner> recipes = new ArrayList<Runner>();

    /**
     * Remember {@link WebClient}s that are created, to release them properly.
     */
    private List<WebClient> clients = new ArrayList<WebClient>();

    /**
     * Remember channels that are created, to release them at the end.
     */
    private List<Channel> channels = new ArrayList<Channel>();

    /**
     * JavaScript "debugger" that provides you information about the JavaScript call stack
     * and the current values of the local variables in those stack frame.
     *
     * <p>
     * Unlike Java debugger, which you as a human interfaces directly and interactively,
     * this JavaScript debugger is to be interfaced by your program (or through the
     * expression evaluation capability of your Java debugger.)
     */
    protected JavaScriptDebugger jsDebugger = new JavaScriptDebugger();

    /**
     * If this test case has additional {@link WithPlugin} annotations, set to true.
     * This will cause a fresh {@link PluginManager} to be created for this test.
     * Leaving this to false enables the test harness to use a pre-loaded plugin manager,
     * which runs faster.
     */
    public boolean useLocalPluginManager;

    public ComputerConnectorTester computerConnectorTester = new ComputerConnectorTester(this);


    protected HudsonTestCase(String name) {
        super(name);
    }

    protected HudsonTestCase() {
    }

    @Override
    public void runBare() throws Throwable {
        // override the thread name to make the thread dump more useful.
        Thread t = Thread.currentThread();
        String o = getClass().getName()+'.'+t.getName();
        t.setName("Executing "+getName());
        try {
            super.runBare();
        } finally {
            t.setName(o);
        }
    }

    @Override
    protected void setUp() throws Exception {
        env.pin();
        recipe();
        AbstractProject.WORKSPACE.toString();
        User.clear();


        try {
            hudson = newHudson();
        } catch (Exception e) {
            // if Hudson instance fails to initialize, it leaves the instance field non-empty and break all the rest of the tests, so clean that up.
            Field f = Hudson.class.getDeclaredField("theInstance");
            f.setAccessible(true);
            f.set(null,null);
            throw e;
        }
        hudson.setNoUsageStatistics(true); // collecting usage stats from tests are pointless.
        
        hudson.setCrumbIssuer(new TestCrumbIssuer());

        hudson.servletContext.setAttribute("app",hudson);
        hudson.servletContext.setAttribute("version","?");
        WebAppMain.installExpressionFactory(new ServletContextEvent(hudson.servletContext));

        // set a default JDK to be the one that the harness is using.
        hudson.getJDKs().add(new JDK("default",System.getProperty("java.home")));

        configureUpdateCenter();

        // expose the test instance as a part of URL tree.
        // this allows tests to use a part of the URL space for itself.
        hudson.getActions().add(this);

        // cause all the descriptors to reload.
        // ideally we'd like to reset them to properly emulate the behavior, but that's not possible.
        DescriptorImpl desc = Mailer.descriptor();
        // prevent NPE with eclipse 
        if (desc != null) Mailer.descriptor().setHudsonUrl(null);
        for( Descriptor d : hudson.getExtensionList(Descriptor.class) )
            d.load();
    }

    /**
     * Configures the update center setting for the test.
     * By default, we load updates from local proxy to avoid network traffic as much as possible.
     */
    protected void configureUpdateCenter() throws Exception {
        final String updateCenterUrl = "http://localhost:"+ JavaNetReverseProxy.getInstance().localPort+"/update-center.json";

        // don't waste bandwidth talking to the update center
        DownloadService.neverUpdate = true;
        UpdateSite.neverUpdate = true;

        PersistedList<UpdateSite> sites = hudson.getUpdateCenter().getSites();
        sites.clear();
        sites.add(new UpdateSite("default", updateCenterUrl));
    }

    @Override
    protected void tearDown() throws Exception {
        try {
            // cancel pending asynchronous operations, although this doesn't really seem to be working
            for (WebClient client : clients) {
                // unload the page to cancel asynchronous operations
                client.getPage("about:blank");
                client.closeAllWindows();
            }
            clients.clear();

            for (Channel c : channels)
                c.close();
            for (Channel c : channels)
                c.join();
            channels.clear();

        } finally {
            server.stop();
            for (LenientRunnable r : tearDowns)
                r.run();

            hudson.cleanUp();
            env.dispose();
            ExtensionList.clearLegacyInstances();
            DescriptorExtensionList.clearLegacyInstances();

            // Hudson creates ClassLoaders for plugins that hold on to file descriptors of its jar files,
            // but because there's no explicit dispose method on ClassLoader, they won't get GC-ed until
            // at some later point, leading to possible file descriptor overflow. So encourage GC now.
            // see http://bugs.sun.com/view_bug.do?bug_id=4950148
            System.gc();
        }
    }

    @Override
    protected void runTest() throws Throwable {
        System.out.println("=== Starting "+ getClass().getSimpleName() + "." + getName());
        // so that test code has all the access to the system
        SecurityContextHolder.getContext().setAuthentication(ACL.SYSTEM);

        try {
            super.runTest();
        } catch (Throwable t) {
            // allow the late attachment of a debugger in case of a failure. Useful
            // for diagnosing a rare failure
            try {
                throw new BreakException();
            } catch (BreakException e) {}

            // dump threads
            ThreadInfo[] threadInfos = Functions.getThreadInfos();
            ThreadGroupMap m = Functions.sortThreadsAndGetGroupMap(threadInfos);
            for (ThreadInfo ti : threadInfos) {
                System.err.println(Functions.dumpThreadInfo(ti, m));
            }
            throw t;
        }
    }

    public static class BreakException extends Exception {}

    public String getIconFileName() {
        return null;
    }

    public String getDisplayName() {
        return null;
    }

    public String getUrlName() {
        return "self";
    }

    /**
     * Creates a new instance of {@link Hudson}. If the derived class wants to create it in a different way,
     * you can override it.
     */
    protected Hudson newHudson() throws Exception {
        File home = homeLoader.allocate();
        for (Runner r : recipes)
            r.decorateHome(this,home);
        return new Hudson(home, createWebServer(), useLocalPluginManager ? null : TestPluginManager.INSTANCE);
    }

    /**
     * Prepares a webapp hosting environment to get {@link ServletContext} implementation
     * that we need for testing.
     */
    protected ServletContext createWebServer() throws Exception {
        server = new Server();

        WebAppContext context = new WebAppContext(WarExploder.getExplodedDir().getPath(), contextPath);
        context.setClassLoader(getClass().getClassLoader());
        context.setConfigurations(new Configuration[]{new WebXmlConfiguration(),new NoListenerConfiguration()});
        server.setHandler(context);
        context.setMimeTypes(MIME_TYPES);

        SocketConnector connector = new SocketConnector();
<<<<<<< HEAD
        connector.setHeaderBufferSize(12*1024); // use a bigger buffer as Stapler traces can get pretty large on deeply nested URL

        server.setThreadPool(new ThreadPoolImpl(new ThreadPoolExecutor(1, 10, 10L, TimeUnit.SECONDS, new SynchronousQueue<Runnable>(),new ThreadFactory() {
=======

        server.setThreadPool(new ThreadPoolImpl(new ThreadPoolExecutor(10, 10, 10L, TimeUnit.SECONDS, new LinkedBlockingQueue<Runnable>(),new ThreadFactory() {
>>>>>>> ff1f6090
            public Thread newThread(Runnable r) {
                Thread t = new Thread(r);
                t.setName("Jetty Thread Pool");
                return t;
            }
        })));
        server.addConnector(connector);
        server.addUserRealm(configureUserRealm());
        server.start();

        localPort = connector.getLocalPort();

        return context.getServletContext();
    }

    /**
     * Configures a security realm for a test.
     */
    protected UserRealm configureUserRealm() {
        HashUserRealm realm = new HashUserRealm();
        realm.setName("default");   // this is the magic realm name to make it effective on everywhere
        realm.put("alice","alice");
        realm.put("bob","bob");
        realm.put("charlie","charlie");

        realm.addUserToRole("alice","female");
        realm.addUserToRole("bob","male");
        realm.addUserToRole("charlie","male");

        return realm;
    }

    @TestExtension
    public static class ComputerListenerImpl extends ComputerListener {
        @Override
        public void onOnline(Computer c, TaskListener listener) throws IOException, InterruptedException {
            VirtualChannel ch = c.getChannel();
            if (ch instanceof Channel)
            TestEnvironment.get().testCase.channels.add((Channel)ch);
        }
    }


//    /**
//     * Sets guest credentials to access java.net Subversion repo.
//     */
//    protected void setJavaNetCredential() throws SVNException, IOException {
//        // set the credential to access svn.dev.java.net
//        hudson.getDescriptorByType(SubversionSCM.DescriptorImpl.class).postCredential("https://svn.dev.java.net/svn/hudson/","guest","",null,new PrintWriter(new NullStream()));
//    }

    /**
     * Returns the older default Maven, while still allowing specification of other bundled Mavens.
     */
    protected MavenInstallation configureDefaultMaven() throws Exception {
        return configureDefaultMaven("apache-maven-2.2.1", MavenInstallation.MAVEN_20);
    }
    
    protected MavenInstallation configureMaven3() throws Exception {
        MavenInstallation mvn = configureDefaultMaven("apache-maven-3.0.1", MavenInstallation.MAVEN_30);
        
        MavenInstallation m3 = new MavenInstallation("apache-maven-3.0.1",mvn.getHome(), NO_PROPERTIES);
        hudson.getDescriptorByType(Maven.DescriptorImpl.class).setInstallations(m3);
        return m3;
    }    
    
    /**
     * Locates Maven2 and configure that as the only Maven in the system.
     */
    protected MavenInstallation configureDefaultMaven(String mavenVersion, int mavenReqVersion) throws Exception {
        // first if we are running inside Maven, pick that Maven, if it meets the criteria we require..
        // does it exists in the buildDirectory see maven-junit-plugin systemProperties 
        // buildDirectory -> ${project.build.directory} (so no reason to be null ;-) )
        String buildDirectory = System.getProperty( "buildDirectory", "./target/classes/" );
        File mavenAlreadyInstalled = new File(buildDirectory, mavenVersion);
        if (mavenAlreadyInstalled.exists()) {
            MavenInstallation mavenInstallation = new MavenInstallation("default",mavenAlreadyInstalled.getAbsolutePath(), NO_PROPERTIES);
            hudson.getDescriptorByType(Maven.DescriptorImpl.class).setInstallations(mavenInstallation);
            return mavenInstallation;
        }
        String home = System.getProperty("maven.home");
        if(home!=null) {
            MavenInstallation mavenInstallation = new MavenInstallation("default",home, NO_PROPERTIES);
            if (mavenInstallation.meetsMavenReqVersion(createLocalLauncher(), mavenReqVersion)) {
                hudson.getDescriptorByType(Maven.DescriptorImpl.class).setInstallations(mavenInstallation);
                return mavenInstallation;
            }
        }

        // otherwise extract the copy we have.
        // this happens when a test is invoked from an IDE, for example.
        LOGGER.warning("Extracting a copy of Maven bundled in the test harness. " +
                "To avoid a performance hit, set the system property 'maven.home' to point to a Maven2 installation.");
        FilePath mvn = hudson.getRootPath().createTempFile("maven", "zip");
        mvn.copyFrom(HudsonTestCase.class.getClassLoader().getResource(mavenVersion + "-bin.zip"));
        File mvnHome =  new File(buildDirectory);//createTmpDir();
        mvn.unzip(new FilePath(mvnHome));
        // TODO: switch to tar that preserves file permissions more easily
        if(!Functions.isWindows())
            GNUCLibrary.LIBC.chmod(new File(mvnHome,mavenVersion+"/bin/mvn").getPath(),0755);

        MavenInstallation mavenInstallation = new MavenInstallation("default",
                new File(mvnHome,mavenVersion).getAbsolutePath(), NO_PROPERTIES);
		hudson.getDescriptorByType(Maven.DescriptorImpl.class).setInstallations(mavenInstallation);
		return mavenInstallation;
    }

    /**
     * Extracts Ant and configures it.
     */
    protected Ant.AntInstallation configureDefaultAnt() throws Exception {
        Ant.AntInstallation antInstallation;
        if (System.getenv("ANT_HOME") != null) {
            antInstallation = new AntInstallation("default", System.getenv("ANT_HOME"), NO_PROPERTIES);
        } else {
            LOGGER.warning("Extracting a copy of Ant bundled in the test harness. " +
                    "To avoid a performance hit, set the environment variable ANT_HOME to point to an  Ant installation.");
            FilePath ant = hudson.getRootPath().createTempFile("ant", "zip");
            ant.copyFrom(HudsonTestCase.class.getClassLoader().getResource("apache-ant-1.8.1-bin.zip"));
            File antHome = createTmpDir();
            ant.unzip(new FilePath(antHome));
            // TODO: switch to tar that preserves file permissions more easily
            if(!Functions.isWindows())
                GNUCLibrary.LIBC.chmod(new File(antHome,"apache-ant-1.8.1/bin/ant").getPath(),0755);

            antInstallation = new AntInstallation("default", new File(antHome,"apache-ant-1.8.1").getAbsolutePath(),NO_PROPERTIES);
        }
		hudson.getDescriptorByType(Ant.DescriptorImpl.class).setInstallations(antInstallation);
		return antInstallation;
    }

//
// Convenience methods
//

    protected FreeStyleProject createFreeStyleProject() throws IOException {
        return createFreeStyleProject(createUniqueProjectName());
    }

    protected FreeStyleProject createFreeStyleProject(String name) throws IOException {
        return hudson.createProject(FreeStyleProject.class,name);
    }

    protected MatrixProject createMatrixProject() throws IOException {
        return createMatrixProject(createUniqueProjectName());
    }

    protected MatrixProject createMatrixProject(String name) throws IOException {
        return hudson.createProject(MatrixProject.class,name);
    }

    /**
     * Creates a empty Maven project with an unique name.
     *
     * @see #configureDefaultMaven()
     */
    protected MavenModuleSet createMavenProject() throws IOException {
        return createMavenProject(createUniqueProjectName());
    }

    /**
     * Creates a empty Maven project with the given name.
     *
     * @see #configureDefaultMaven()
     */
    protected MavenModuleSet createMavenProject(String name) throws IOException {
        return hudson.createProject(MavenModuleSet.class,name);
    }

    private String createUniqueProjectName() {
        return "test"+hudson.getItems().size();
    }

    /**
     * Creates {@link LocalLauncher}. Useful for launching processes.
     */
    protected LocalLauncher createLocalLauncher() {
        return new LocalLauncher(StreamTaskListener.fromStdout());
    }

    /**
     * Allocates a new temporary directory for the duration of this test.
     */
    public File createTmpDir() throws IOException {
        return env.temporaryDirectoryAllocator.allocate();
    }

    public DumbSlave createSlave() throws Exception {
        return createSlave("",null);
    }

    /**
     * Creates and launches a new slave on the local host.
     */
    public DumbSlave createSlave(Label l) throws Exception {
    	return createSlave(l, null);
    }

    /**
     * Creates a test {@link SecurityRealm} that recognizes username==password as valid.
     */
    public SecurityRealm createDummySecurityRealm() {
        return new AbstractPasswordBasedSecurityRealm() {
            @Override
            protected UserDetails authenticate(String username, String password) throws AuthenticationException {
                if (username.equals(password))
                    return loadUserByUsername(username);
                throw new BadCredentialsException(username);
            }

            @Override
            public UserDetails loadUserByUsername(String username) throws UsernameNotFoundException, DataAccessException {
                return new org.acegisecurity.userdetails.User(username,"",true,true,true,true,new GrantedAuthority[]{AUTHENTICATED_AUTHORITY});
            }

            @Override
            public GroupDetails loadGroupByGroupname(String groupname) throws UsernameNotFoundException, DataAccessException {
                throw new UsernameNotFoundException(groupname);
            }
        };
    }

    /**
     * Returns the URL of the webapp top page.
     * URL ends with '/'.
     */
    public URL getURL() throws IOException {
        return new URL("http://localhost:"+localPort+contextPath+"/");
    }

    public DumbSlave createSlave(EnvVars env) throws Exception {
        return createSlave("",env);
    }

    public DumbSlave createSlave(Label l, EnvVars env) throws Exception {
        return createSlave(l==null ? null : l.getExpression(), env);
    }

    /**
     * Creates a slave with certain additional environment variables
     */
    public DumbSlave createSlave(String labels, EnvVars env) throws Exception {
        synchronized (hudson) {
            int sz = hudson.getNodes().size();
            return createSlave("slave" + sz,labels,env);
    	}
    }

    public DumbSlave createSlave(String nodeName, String labels, EnvVars env) throws Exception {
        synchronized (hudson) {
            DumbSlave slave = new DumbSlave(nodeName, "dummy",
    				createTmpDir().getPath(), "1", Mode.NORMAL, labels==null?"":labels, createComputerLauncher(env), RetentionStrategy.NOOP, Collections.EMPTY_LIST);
    		hudson.addNode(slave);
    		return slave;
    	}
    }

    public PretendSlave createPretendSlave(FakeLauncher faker) throws Exception {
        synchronized (hudson) {
            int sz = hudson.getNodes().size();
            PretendSlave slave = new PretendSlave("slave" + sz, createTmpDir().getPath(), "", createComputerLauncher(null), faker);
    		hudson.addNode(slave);
    		return slave;
        }
    }

    /**
     * Creates a {@link CommandLauncher} for launching a slave locally.
     *
     * @param env
     *      Environment variables to add to the slave process. Can be null.
     */
    public CommandLauncher createComputerLauncher(EnvVars env) throws URISyntaxException, MalformedURLException {
        int sz = hudson.getNodes().size();
        return new CommandLauncher(
                String.format("\"%s/bin/java\" %s -jar \"%s\"",
                        System.getProperty("java.home"),
                        SLAVE_DEBUG_PORT>0 ? " -Xdebug -Xrunjdwp:transport=dt_socket,server=y,address="+(SLAVE_DEBUG_PORT+sz): "",
                        new File(hudson.getJnlpJars("slave.jar").getURL().toURI()).getAbsolutePath()),
                env);
    }

    /**
     * Create a new slave on the local host and wait for it to come onilne
     * before returning.
     */
    public DumbSlave createOnlineSlave() throws Exception {
        return createOnlineSlave(null);
    }
    
    /**
     * Create a new slave on the local host and wait for it to come onilne
     * before returning.
     */
    public DumbSlave createOnlineSlave(Label l) throws Exception {
        return createOnlineSlave(l, null);
    }

    /**
     * Create a new slave on the local host and wait for it to come online
     * before returning
     */
    public DumbSlave createOnlineSlave(Label l, EnvVars env) throws Exception {
        final CountDownLatch latch = new CountDownLatch(1);
        ComputerListener waiter = new ComputerListener() {
                                            @Override
                                            public void onOnline(Computer C, TaskListener t) {
                                                latch.countDown();
                                                unregister();
                                            }
                                        };
        waiter.register();

        DumbSlave s = createSlave(l, env);
        latch.await();

        return s;
    }
    
    /**
     * Blocks until the ENTER key is hit.
     * This is useful during debugging a test so that one can inspect the state of Hudson through the web browser.
     */
    public void interactiveBreak() throws Exception {
        System.out.println("Jenkins is running at http://localhost:"+localPort+"/");
        new BufferedReader(new InputStreamReader(System.in)).readLine();
    }

    /**
     * Returns the last item in the list.
     */
    protected <T> T last(List<T> items) {
        return items.get(items.size()-1);
    }

    /**
     * Pauses the execution until ENTER is hit in the console.
     * <p>
     * This is often very useful so that you can interact with Hudson
     * from an browser, while developing a test case.
     */
    protected void pause() throws IOException {
        new BufferedReader(new InputStreamReader(System.in)).readLine();
    }

    /**
     * Performs a search from the search box.
     */
    protected Page search(String q) throws Exception {
        return new WebClient().search(q);
    }

    /**
     * Hits the Hudson system configuration and submits without any modification.
     */
    protected void configRoundtrip() throws Exception {
        submit(createWebClient().goTo("configure").getFormByName("config"));
    }

    /**
     * Loads a configuration page and submits it without any modifications, to
     * perform a round-trip configuration test.
     * <p>
     * See http://wiki.jenkins-ci.org/display/JENKINS/Unit+Test#UnitTest-Configurationroundtriptesting
     */
    protected <P extends Job> P configRoundtrip(P job) throws Exception {
        submit(createWebClient().getPage(job,"configure").getFormByName("config"));
        return job;
    }

    protected <P extends Item> P configRoundtrip(P job) throws Exception {
        submit(createWebClient().getPage(job,"configure").getFormByName("config"));
        return job;
    }

    /**
     * Performs a configuration round-trip testing for a builder.
     */
    protected <B extends Builder> B configRoundtrip(B before) throws Exception {
        FreeStyleProject p = createFreeStyleProject();
        p.getBuildersList().add(before);
        configRoundtrip((Item)p);
        return (B)p.getBuildersList().get(before.getClass());
    }

    /**
     * Performs a configuration round-trip testing for a publisher.
     */
    protected <P extends Publisher> P configRoundtrip(P before) throws Exception {
        FreeStyleProject p = createFreeStyleProject();
        p.getPublishersList().add(before);
        configRoundtrip((Item)p);
        return (P)p.getPublishersList().get(before.getClass());
    }

    protected <C extends ComputerConnector> C configRoundtrip(C before) throws Exception {
        computerConnectorTester.connector = before;
        submit(createWebClient().goTo("self/computerConnectorTester/configure").getFormByName("config"));
        return (C)computerConnectorTester.connector;
    }

    protected User configRoundtrip(User u) throws Exception {
        submit(createWebClient().goTo(u.getUrl()+"/configure").getFormByName("config"));
        return u;
    }
        
    protected <N extends Node> N configRoundtrip(N node) throws Exception {
        submit(createWebClient().goTo("/computer/"+node.getNodeName()+"/configure").getFormByName("config"));
        return (N)hudson.getNode(node.getNodeName());
    }

    protected <V extends View> V configRoundtrip(V view) throws Exception {
        submit(createWebClient().getPage(view, "configure").getFormByName("viewConfig"));
        return view;
    }


    /**
     * Asserts that the outcome of the build is a specific outcome.
     */
    public <R extends Run> R assertBuildStatus(Result status, R r) throws Exception {
        if(status==r.getResult())
            return r;

        // dump the build output in failure message
        String msg = "unexpected build status; build log was:\n------\n" + getLog(r) + "\n------\n";
        if(r instanceof MatrixBuild) {
            MatrixBuild mb = (MatrixBuild)r;
            for (MatrixRun mr : mb.getRuns()) {
                msg+="--- "+mr.getParent().getCombination()+" ---\n"+getLog(mr)+"\n------\n";
            }
        }
        assertEquals(msg, status,r.getResult());
        return r;
    }

    /** Determines whether the specifed HTTP status code is generally "good" */
    public boolean isGoodHttpStatus(int status) {
        if ((400 <= status) && (status <= 417)) {
            return false;
        }
        if ((500 <= status) && (status <= 505)) {
            return false;
        }
        return true;
    }

    /** Assert that the specifed page can be served with a "good" HTTP status,
     * eg, the page is not missing and can be served without a server error 
     * @param page
     */
    public void assertGoodStatus(Page page) {
        assertTrue(isGoodHttpStatus(page.getWebResponse().getStatusCode()));
    }


    public <R extends Run> R assertBuildStatusSuccess(R r) throws Exception {
        assertBuildStatus(Result.SUCCESS,r);
        return r;
    }

    public <R extends Run> R assertBuildStatusSuccess(Future<? extends R> r) throws Exception {
        assertNotNull("build was actually scheduled", r);
        return assertBuildStatusSuccess(r.get());
    }

    public <J extends AbstractProject<J,R>,R extends AbstractBuild<J,R>> R buildAndAssertSuccess(J job) throws Exception {
        return assertBuildStatusSuccess(job.scheduleBuild2(0));
    }

    /**
     * Avoids need for cumbersome {@code this.<J,R>buildAndAssertSuccess(...)} type hints under JDK 7 javac (and supposedly also IntelliJ).
     */
    public FreeStyleBuild buildAndAssertSuccess(FreeStyleProject job) throws Exception {
        return assertBuildStatusSuccess(job.scheduleBuild2(0));
    }
    public MavenModuleSetBuild buildAndAssertSuccess(MavenModuleSet job) throws Exception {
        return assertBuildStatusSuccess(job.scheduleBuild2(0));
    }
    public MavenBuild buildAndAssertSuccess(MavenModule job) throws Exception {
        return assertBuildStatusSuccess(job.scheduleBuild2(0));
    }

    /**
     * Asserts that the console output of the build contains the given substring.
     */
    public void assertLogContains(String substring, Run run) throws Exception {
        String log = getLog(run);
        if(log.contains(substring))
            return; // good!

        System.out.println(log);
        fail("Console output of "+run+" didn't contain "+substring);
    }

    /**
     * Get entire log file (this method is deprecated in hudson.model.Run,
     * but in tests it is OK to load entire log).
     */
    protected static String getLog(Run run) throws IOException {
        return Util.loadFile(run.getLogFile(), run.getCharset());
    }

    /**
     * Asserts that the XPath matches.
     */
    public void assertXPath(HtmlPage page, String xpath) {
        assertNotNull("There should be an object that matches XPath:"+xpath,
                page.getDocumentElement().selectSingleNode(xpath));
    }

    /** Asserts that the XPath matches the contents of a DomNode page. This
     * variant of assertXPath(HtmlPage page, String xpath) allows us to
     * examine XmlPages.
     * @param page
     * @param xpath
     */
    public void assertXPath(DomNode page, String xpath) {
        List< ? extends Object> nodes = page.getByXPath(xpath);
        assertFalse("There should be an object that matches XPath:"+xpath, nodes.isEmpty());
    }

    public void assertXPathValue(DomNode page, String xpath, String expectedValue) {
        Object node = page.getFirstByXPath(xpath);
        assertNotNull("no node found", node);
        assertTrue("the found object was not a Node " + xpath, node instanceof org.w3c.dom.Node);

        org.w3c.dom.Node n = (org.w3c.dom.Node) node;
        String textString = n.getTextContent();
        assertEquals("xpath value should match for " + xpath, expectedValue, textString);
    }

    public void assertXPathValueContains(DomNode page, String xpath, String needle) {
        Object node = page.getFirstByXPath(xpath);
        assertNotNull("no node found", node);
        assertTrue("the found object was not a Node " + xpath, node instanceof org.w3c.dom.Node);

        org.w3c.dom.Node n = (org.w3c.dom.Node) node;
        String textString = n.getTextContent();
        assertTrue("needle found in haystack", textString.contains(needle)); 
    }

    public void assertXPathResultsContainText(DomNode page, String xpath, String needle) {
        List<? extends Object> nodes = page.getByXPath(xpath);
        assertFalse("no nodes matching xpath found", nodes.isEmpty());
        boolean found = false;
        for (Object o : nodes) {
            if (o instanceof org.w3c.dom.Node) {
                org.w3c.dom.Node n = (org.w3c.dom.Node) o;
                String textString = n.getTextContent();
                if ((textString != null) && textString.contains(needle)) {
                    found = true;
                    break;
                }
            }
        }
        assertTrue("needle found in haystack", found); 
    }


    public void assertStringContains(String message, String haystack, String needle) {
        if (haystack.contains(needle)) {
            // good
            return;
        } else {
            fail(message + " (seeking '" + needle + "')");
        }
    }

    public void assertStringContains(String haystack, String needle) {
        if (haystack.contains(needle)) {
            // good
            return;
        } else {
            fail("Could not find '" + needle + "'.");
        }
    }

    /**
     * Asserts that help files exist for the specified properties of the given instance.
     *
     * @param type
     *      The describable class type that should have the associated help files.
     * @param properties
     *      ','-separated list of properties whose help files should exist.
     */
    public void assertHelpExists(final Class<? extends Describable> type, final String properties) throws Exception {
        executeOnServer(new Callable<Object>() {
            public Object call() throws Exception {
                Descriptor d = hudson.getDescriptor(type);
                WebClient wc = createWebClient();
                for (String property : listProperties(properties)) {
                    String url = d.getHelpFile(property);
                    assertNotNull("Help file for the property "+property+" is missing on "+type, url);
                    wc.goTo(url); // make sure it successfully loads
                }
                return null;
            }
        });
    }

    /**
     * Tokenizes "foo,bar,zot,-bar" and returns "foo,zot" (the token that starts with '-' is handled as
     * a cancellation.
     */
    private List<String> listProperties(String properties) {
        List<String> props = new ArrayList<String>(Arrays.asList(properties.split(",")));
        for (String p : props.toArray(new String[props.size()])) {
            if (p.startsWith("-")) {
                props.remove(p);
                props.remove(p.substring(1));
            }
        }
        return props;
    }

    /**
     * Submits the form.
     *
     * Plain {@link HtmlForm#submit()} doesn't work correctly due to the use of YUI in Hudson.
     */
    public HtmlPage submit(HtmlForm form) throws Exception {
        return (HtmlPage)form.submit((HtmlButton)last(form.getHtmlElementsByTagName("button")));
    }

    /**
     * Submits the form by clikcing the submit button of the given name.
     *
     * @param name
     *      This corresponds to the @name of &lt;f:submit />
     */
    public HtmlPage submit(HtmlForm form, String name) throws Exception {
        for( HtmlElement e : form.getHtmlElementsByTagName("button")) {
            HtmlElement p = (HtmlElement)e.getParentNode().getParentNode();
            if(p.getAttribute("name").equals(name)) {
                // To make YUI event handling work, this combo seems to be necessary
                // the click will trigger _onClick in buton-*.js, but it doesn't submit the form
                // (a comment alluding to this behavior can be seen in submitForm method)
                // so to complete it, submit the form later.
                //
                // Just doing form.submit() doesn't work either, because it doesn't do
                // the preparation work needed to pass along the name of the button that
                // triggered a submission (more concretely, m_oSubmitTrigger is not set.)
                ((HtmlButton)e).click();
                return (HtmlPage)form.submit((HtmlButton)e);
            }
        }
        throw new AssertionError("No such submit button with the name "+name);
    }

    protected HtmlInput findPreviousInputElement(HtmlElement current, String name) {
        return (HtmlInput)current.selectSingleNode("(preceding::input[@name='_."+name+"'])[last()]");
    }

    protected HtmlButton getButtonByCaption(HtmlForm f, String s) {
        for (HtmlElement b : f.getHtmlElementsByTagName("button")) {
            if(b.getTextContent().trim().equals(s))
                return (HtmlButton)b;
        }
        return null;
    }

    /**
     * Creates a {@link TaskListener} connected to stdout.
     */
    public TaskListener createTaskListener() {
        return new StreamTaskListener(new CloseProofOutputStream(System.out));
    }

    /**
     * Asserts that two JavaBeans are equal as far as the given list of properties are concerned.
     *
     * <p>
     * This method takes two objects that have properties (getXyz, isXyz, or just the public xyz field),
     * and makes sure that the property values for each given property are equals (by using {@link #assertEquals(Object, Object)})
     *
     * <p>
     * Property values can be null on both objects, and that is OK, but passing in a property that doesn't
     * exist will fail an assertion.
     *
     * <p>
     * This method is very convenient for comparing a large number of properties on two objects,
     * for example to verify that the configuration is identical after a config screen roundtrip.
     *
     * @param lhs
     *      One of the two objects to be compared.
     * @param rhs
     *      The other object to be compared
     * @param properties
     *      ','-separated list of property names that are compared.
     * @since 1.297
     */
    public void assertEqualBeans(Object lhs, Object rhs, String properties) throws Exception {
        assertNotNull("lhs is null",lhs);
        assertNotNull("rhs is null",rhs);
        for (String p : properties.split(",")) {
            PropertyDescriptor pd = PropertyUtils.getPropertyDescriptor(lhs, p);
            Object lp,rp;
            if(pd==null) {
                // field?
                try {
                    Field f = lhs.getClass().getField(p);
                    lp = f.get(lhs);
                    rp = f.get(rhs);
                } catch (NoSuchFieldException e) {
                    assertNotNull("No such property "+p+" on "+lhs.getClass(),pd);
                    return;
                }
            } else {
                lp = PropertyUtils.getProperty(lhs, p);
                rp = PropertyUtils.getProperty(rhs, p);
            }

            if (lp!=null && rp!=null && lp.getClass().isArray() && rp.getClass().isArray()) {
                // deep array equality comparison
                int m = Array.getLength(lp);
                int n = Array.getLength(rp);
                assertEquals("Array length is different for property "+p, m,n);
                for (int i=0; i<m; i++)
                    assertEquals(p+"["+i+"] is different", Array.get(lp,i),Array.get(rp,i));
                return;
            }

            assertEquals("Property "+p+" is different",lp,rp);
        }
    }

    /**
     * Works like {@link #assertEqualBeans(Object, Object, String)} but figure out the properties
     * via {@link DataBoundConstructor}
     */
    public void assertEqualDataBoundBeans(Object lhs, Object rhs) throws Exception {
        if (lhs==null && rhs==null)     return;
        if (lhs==null)      fail("lhs is null while rhs="+rhs);
        if (rhs==null)      fail("rhs is null while lhs="+lhs);
        
        Constructor<?> lc = findDataBoundConstructor(lhs.getClass());
        Constructor<?> rc = findDataBoundConstructor(rhs.getClass());
        assertEquals("Data bound constructor mismatch. Different type?",lc,rc);

        List<String> primitiveProperties = new ArrayList<String>();

        String[] names = ClassDescriptor.loadParameterNames(lc);
        Class<?>[] types = lc.getParameterTypes();
        assertEquals(names.length,types.length);
        for (int i=0; i<types.length; i++) {
            Object lv = ReflectionUtils.getPublicProperty(lhs, names[i]);
            Object rv = ReflectionUtils.getPublicProperty(rhs, names[i]);

            if (Iterable.class.isAssignableFrom(types[i])) {
                Iterable lcol = (Iterable) lv;
                Iterable rcol = (Iterable) rv;
                Iterator ltr,rtr;
                for (ltr=lcol.iterator(), rtr=rcol.iterator(); ltr.hasNext() && rtr.hasNext();) {
                    Object litem = ltr.next();
                    Object ritem = rtr.next();

                    if (findDataBoundConstructor(litem.getClass())!=null) {
                        assertEqualDataBoundBeans(litem,ritem);
                    } else {
                        assertEquals(litem,ritem);
                    }
                }
                assertFalse("collection size mismatch between "+lhs+" and "+rhs, ltr.hasNext() ^ rtr.hasNext());
            } else
            if (findDataBoundConstructor(types[i])!=null) {
                // recurse into nested databound objects
                assertEqualDataBoundBeans(lv,rv);
            } else {
                primitiveProperties.add(names[i]);
            }
        }

        // compare shallow primitive properties
        if (!primitiveProperties.isEmpty())
            assertEqualBeans(lhs,rhs,Util.join(primitiveProperties,","));
    }

    /**
     * Makes sure that two collections are identical via {@link #assertEqualDataBoundBeans(Object, Object)}
     */
    public void assertEqualDataBoundBeans(List<?> lhs, List<?> rhs) throws Exception {
        assertEquals(lhs.size(), rhs.size());
        for (int i=0; i<lhs.size(); i++) 
            assertEqualDataBoundBeans(lhs.get(i),rhs.get(i));
    }

    protected Constructor<?> findDataBoundConstructor(Class<?> c) {
        for (Constructor<?> m : c.getConstructors()) {
            if (m.getAnnotation(DataBoundConstructor.class)!=null)
                return m;
        }
        return null;
    }

    /**
     * Gets the descriptor instance of the current Hudson by its type.
     */
    protected <T extends Descriptor<?>> T get(Class<T> d) {
        return hudson.getDescriptorByType(d);
    }


    /**
     * Returns true if Hudson is building something or going to build something.
     */
    protected boolean isSomethingHappening() {
        if (!hudson.getQueue().isEmpty())
            return true;
        for (Computer n : hudson.getComputers())
            if (!n.isIdle())
                return true;
        return false;
    }

    /**
     * Waits until Hudson finishes building everything, including those in the queue.
     * <p>
     * This method uses a default time out to prevent infinite hang in the automated test execution environment.
     */
    protected void waitUntilNoActivity() throws Exception {
        waitUntilNoActivityUpTo(60*1000);
    }

    /**
     * Waits until Hudson finishes building everything, including those in the queue, or fail the test
     * if the specified timeout milliseconds is 
     */
    protected void waitUntilNoActivityUpTo(int timeout) throws Exception {
        long startTime = System.currentTimeMillis();
        int streak = 0;

        while (true) {
            Thread.sleep(10);
            if (isSomethingHappening())
                streak=0;
            else
                streak++;

            if (streak>5)   // the system is quiet for a while
                return;

            if (System.currentTimeMillis()-startTime > timeout) {
                List<Executable> building = new ArrayList<Executable>();
                for (Computer c : hudson.getComputers()) {
                    for (Executor e : c.getExecutors()) {
                        if (e.isBusy())
                            building.add(e.getCurrentExecutable());
                    }
                }
                throw new AssertionError(String.format("Hudson is still doing something after %dms: queue=%s building=%s",
                        timeout, Arrays.asList(hudson.getQueue().getItems()), building));
            }
        }
    }



//
// recipe methods. Control the test environments.
//

    /**
     * Called during the {@link #setUp()} to give a test case an opportunity to
     * control the test environment in which Hudson is run.
     *
     * <p>
     * One could override this method and call a series of {@code withXXX} methods,
     * or you can use the annotations with {@link Recipe} meta-annotation.
     */
    protected void recipe() throws Exception {
        recipeLoadCurrentPlugin();
        // look for recipe meta-annotation
        try {
            Method runMethod= getClass().getMethod(getName());
            for( final Annotation a : runMethod.getAnnotations() ) {
                Recipe r = a.annotationType().getAnnotation(Recipe.class);
                if(r==null)     continue;
                final Runner runner = r.value().newInstance();
                recipes.add(runner);
                tearDowns.add(new LenientRunnable() {
                    public void run() throws Exception {
                        runner.tearDown(HudsonTestCase.this,a);
                    }
                });
                runner.setup(this,a);
            }
        } catch (NoSuchMethodException e) {
            // not a plain JUnit test.
        }
    }

    /**
     * If this test harness is launched for a Hudson plugin, locate the <tt>target/test-classes/the.hpl</tt>
     * and add a recipe to install that to the new Hudson.
     *
     * <p>
     * This file is created by <tt>maven-hpi-plugin</tt> at the testCompile phase when the current
     * packaging is <tt>hpi</tt>.
     */
    protected void recipeLoadCurrentPlugin() throws Exception {
        final Enumeration<URL> e = getClass().getClassLoader().getResources("the.hpl");
        if(!e.hasMoreElements())    return; // nope

        final URL hpl = e.nextElement();

        recipes.add(new Runner() {
            @Override
            public void decorateHome(HudsonTestCase testCase, File home) throws Exception {
                while (e.hasMoreElements()) {
                    final URL hpl = e.nextElement();

                    // make the plugin itself available
                    Manifest m = new Manifest(hpl.openStream());
                    String shortName = m.getMainAttributes().getValue("Short-Name");
                    if(shortName==null)
                        throw new Error(hpl+" doesn't have the Short-Name attribute");
                    FileUtils.copyURLToFile(hpl,new File(home,"plugins/"+shortName+".hpl"));

                    // make dependency plugins available
                    // TODO: probably better to read POM, but where to read from?
                    // TODO: this doesn't handle transitive dependencies

                    // Tom: plugins are now searched on the classpath first. They should be available on
                    // the compile or test classpath. As a backup, we do a best-effort lookup in the Maven repository
                    // For transitive dependencies, we could evaluate Plugin-Dependencies transitively.

                    String dependencies = m.getMainAttributes().getValue("Plugin-Dependencies");
                    if(dependencies!=null) {
                        MavenEmbedder embedder = new MavenEmbedder(getClass().getClassLoader(), null);
                        for( String dep : dependencies.split(",")) {
                            String[] tokens = dep.split(":");
                            String artifactId = tokens[0];
                            String version = tokens[1];
                            File dependencyJar=null;
                            // need to search multiple group IDs
                            // TODO: extend manifest to include groupID:artifactID:version
                            Exception resolutionError=null;
                            for (String groupId : new String[]{"org.jvnet.hudson.plugins","org.jvnet.hudson.main"}) {

                                // first try to find it on the classpath.
                                // this takes advantage of Maven POM located in POM
                                URL dependencyPomResource = getClass().getResource("/META-INF/maven/"+groupId+"/"+artifactId+"/pom.xml");
                                if (dependencyPomResource != null) {
                                    // found it
                                    dependencyJar = Which.jarFile(dependencyPomResource);
                                    break;
                                } else {
                                    Artifact a;
                                    a = embedder.createArtifact(groupId, artifactId, version, "compile"/*doesn't matter*/, "hpi");
                                    try {
                                        embedder.resolve(a, Arrays.asList(embedder.createRepository("http://maven.glassfish.org/content/groups/public/","repo")),embedder.getLocalRepository());
                                        dependencyJar = a.getFile();
                                    } catch (AbstractArtifactResolutionException x) {
                                        // could be a wrong groupId
                                        resolutionError = x;
                                    }
                                }
                            }
                            if(dependencyJar==null)
                                throw new Exception("Failed to resolve plugin: "+dep,resolutionError);

                            File dst = new File(home, "plugins/" + artifactId + ".hpi");
                            if(!dst.exists() || dst.lastModified()!=dependencyJar.lastModified()) {
                                FileUtils.copyFile(dependencyJar, dst);
                            }
                        }
                    }
                }
            }
        });
    }

    public HudsonTestCase withNewHome() {
        return with(HudsonHomeLoader.NEW);
    }

    public HudsonTestCase withExistingHome(File source) throws Exception {
        return with(new CopyExisting(source));
    }

    /**
     * Declares that this test case expects to start with one of the preset data sets.
     * See https://svn.dev.java.net/svn/hudson/trunk/hudson/main/test/src/main/preset-data/
     * for available datasets and what they mean.
     */
    public HudsonTestCase withPresetData(String name) {
        name = "/" + name + ".zip";
        URL res = getClass().getResource(name);
        if(res==null)   throw new IllegalArgumentException("No such data set found: "+name);

        return with(new CopyExisting(res));
    }

    public HudsonTestCase with(HudsonHomeLoader homeLoader) {
        this.homeLoader = homeLoader;
        return this;
    }


    /**
     * Executes the given closure on the server, by the servlet request handling thread,
     * in the context of an HTTP request.
     *
     * <p>
     * In {@link HudsonTestCase}, a thread that's executing the test code is different from the thread
     * that carries out HTTP requests made through {@link WebClient}. But sometimes you want to
     * make assertions and other calls with side-effect from within the request handling thread.
     *
     * <p>
     * This method allows you to do just that. It is useful for testing some methods that
     * require {@link StaplerRequest} and {@link StaplerResponse}, or getting the credential
     * of the current user (via {@link Hudson#getAuthentication()}, and so on.
     *
     * @param c
     *      The closure to be executed on the server.
     * @return
     *      The return value from the closure.
     * @throws Exception
     *      If a closure throws any exception, that exception will be carried forward.
     */
    public <V> V executeOnServer(Callable<V> c) throws Exception {
        return createWebClient().executeOnServer(c);
    }

    /**
     * Sometimes a part of a test case may ends up creeping into the serialization tree of {@link Saveable#save()},
     * so detect that and flag that as an error. 
     */
    private Object writeReplace() {
        throw new AssertionError("HudsonTestCase "+getName()+" is not supposed to be serialized");
    }

    /**
     * This is to assist Groovy test clients who are incapable of instantiating the inner classes properly.
     */
    public WebClient createWebClient() {
        return new WebClient();
    }
    
    /**
     * Extends {@link com.gargoylesoftware.htmlunit.WebClient} and provide convenience methods
     * for accessing Hudson.
     */
    public class WebClient extends com.gargoylesoftware.htmlunit.WebClient {
        public WebClient() {
            // default is IE6, but this causes 'n.doScroll('left')' to fail in event-debug.js:1907 as HtmlUnit doesn't implement such a method,
            // so trying something else, until we discover another problem.
            super(BrowserVersion.FIREFOX_2);

//            setJavaScriptEnabled(false);
            setPageCreator(HudsonPageCreator.INSTANCE);
            clients.add(this);
            // make ajax calls run as post-action for predictable behaviors that simplify debugging
            setAjaxController(new AjaxController() {
                public boolean processSynchron(HtmlPage page, WebRequestSettings settings, boolean async) {
                    return false;
                }
            });

            setCssErrorHandler(new ErrorHandler() {
                final ErrorHandler defaultHandler = new DefaultCssErrorHandler();

                public void warning(CSSParseException exception) throws CSSException {
                    if (!ignore(exception))
                        defaultHandler.warning(exception);
                }

                public void error(CSSParseException exception) throws CSSException {
                    if (!ignore(exception))
                        defaultHandler.error(exception);
                }

                public void fatalError(CSSParseException exception) throws CSSException {
                    if (!ignore(exception))
                        defaultHandler.fatalError(exception);
                }

                private boolean ignore(CSSParseException e) {
                    return e.getURI().contains("/yui/");
                }
            });

            // if no other debugger is installed, install jsDebugger,
            // so as not to interfere with the 'Dim' class.
            getJavaScriptEngine().getContextFactory().addListener(new Listener() {
                public void contextCreated(Context cx) {
                    if (cx.getDebugger() == null)
                        cx.setDebugger(jsDebugger, null);
                }

                public void contextReleased(Context cx) {
                }
            });

            // avoid a hang by setting a time out. It should be long enough to prevent
            // false-positive timeout on slow systems
            setTimeout(60*1000);
        }

        /**
         * Logs in to Hudson.
         */
        public WebClient login(String username, String password) throws Exception {
            HtmlPage page = goTo("/login");
//            page = (HtmlPage) page.getFirstAnchorByText("Login").click();

            HtmlForm form = page.getFormByName("login");
            form.getInputByName("j_username").setValueAttribute(username);
            form.getInputByName("j_password").setValueAttribute(password);
            form.submit(null);
            return this;
        }

        /**
         * Logs in to Hudson, by using the user name as the password.
         *
         * <p>
         * See {@link HudsonTestCase#configureUserRealm()} for how the container is set up with the user names
         * and passwords. All the test accounts have the same user name and password.
         */
        public WebClient login(String username) throws Exception {
            login(username,username);
            return this;
        }

        /**
         * Executes the given closure on the server, by the servlet request handling thread,
         * in the context of an HTTP request.
         *
         * <p>
         * In {@link HudsonTestCase}, a thread that's executing the test code is different from the thread
         * that carries out HTTP requests made through {@link WebClient}. But sometimes you want to
         * make assertions and other calls with side-effect from within the request handling thread.
         *
         * <p>
         * This method allows you to do just that. It is useful for testing some methods that
         * require {@link StaplerRequest} and {@link StaplerResponse}, or getting the credential
         * of the current user (via {@link Hudson#getAuthentication()}, and so on.
         *
         * @param c
         *      The closure to be executed on the server.
         * @return
         *      The return value from the closure.
         * @throws Exception
         *      If a closure throws any exception, that exception will be carried forward.
         */
        public <V> V executeOnServer(final Callable<V> c) throws Exception {
            final Exception[] t = new Exception[1];
            final List<V> r = new ArrayList<V>(1);  // size 1 list

            ClosureExecuterAction cea = hudson.getExtensionList(RootAction.class).get(ClosureExecuterAction.class);
            UUID id = UUID.randomUUID();
            cea.add(id,new Runnable() {
                public void run() {
                    try {
                        StaplerResponse rsp = Stapler.getCurrentResponse();
                        rsp.setStatus(200);
                        rsp.setContentType("text/html");
                        r.add(c.call());
                    } catch (Exception e) {
                        t[0] = e;
                    }
                }
            });
            goTo("closures/?uuid="+id);

            if (t[0]!=null)
                throw t[0];
            return r.get(0);
        }

        public HtmlPage search(String q) throws IOException, SAXException {
            HtmlPage top = goTo("");
            HtmlForm search = top.getFormByName("search");
            search.getInputByName("q").setValueAttribute(q);
            return (HtmlPage)search.submit(null);
        }

        /**
         * Short for {@code getPage(r,"")}, to access the top page of a build.
         */
        public HtmlPage getPage(Run r) throws IOException, SAXException {
            return getPage(r,"");
        }

        /**
         * Accesses a page inside {@link Run}.
         *
         * @param relative
         *      Relative URL within the build URL, like "changes". Doesn't start with '/'. Can be empty.
         */
        public HtmlPage getPage(Run r, String relative) throws IOException, SAXException {
            return goTo(r.getUrl()+relative);
        }

        public HtmlPage getPage(Item item) throws IOException, SAXException {
            return getPage(item,"");
        }

        public HtmlPage getPage(Item item, String relative) throws IOException, SAXException {
            return goTo(item.getUrl()+relative);
        }

        public HtmlPage getPage(Node item) throws IOException, SAXException {
            return getPage(item,"");
        }

        public HtmlPage getPage(Node item, String relative) throws IOException, SAXException {
            return goTo(item.toComputer().getUrl()+relative);
        }

        public HtmlPage getPage(View view) throws IOException, SAXException {
            return goTo(view.getUrl());
        }

        public HtmlPage getPage(View view, String relative) throws IOException, SAXException {
            return goTo(view.getUrl()+relative);
        }

        /**
         * @deprecated
         *      This method expects a full URL. This method is marked as deprecated to warn you
         *      that you probably should be using {@link #goTo(String)} method, which accepts
         *      a relative path within the Hudson being tested. (IOW, if you really need to hit
         *      a website on the internet, there's nothing wrong with using this method.)
         */
        @Override
        public Page getPage(String url) throws IOException, FailingHttpStatusCodeException {
            return super.getPage(url);
        }

        /**
         * Requests a page within Hudson.
         *
         * @param relative
         *      Relative path within Hudson. Starts without '/'.
         *      For example, "job/test/" to go to a job top page.
         */
        public HtmlPage goTo(String relative) throws IOException, SAXException {
            Page p = goTo(relative, "text/html");
            if (p instanceof HtmlPage) {
                return (HtmlPage) p;
            } else {
                throw new AssertionError("Expected text/html but instead the content type was "+p.getWebResponse().getContentType());
            }
        }

        public Page goTo(String relative, String expectedContentType) throws IOException, SAXException {
            Page p = super.getPage(getContextPath() + relative);
            assertEquals(expectedContentType,p.getWebResponse().getContentType());
            return p;
        }

        /** Loads a page as XML. Useful for testing Hudson's xml api, in concert with
         * assertXPath(DomNode page, String xpath)
         * @param path   the path part of the url to visit
         * @return  the XmlPage found at that url
         * @throws IOException
         * @throws SAXException
         */
        public XmlPage goToXml(String path) throws IOException, SAXException {
            Page page = goTo(path, "application/xml");
            if (page instanceof XmlPage)
                return (XmlPage) page;
            else
                return null;
        }
        

        /**
         * Returns the URL of the webapp top page.
         * URL ends with '/'.
         */
        public String getContextPath() throws IOException {
            return getURL().toExternalForm();
        }
        
        /**
         * Adds a security crumb to the quest
         */
        public WebRequestSettings addCrumb(WebRequestSettings req) {
            NameValuePair crumb[] = { new NameValuePair() };
            
            crumb[0].setName(hudson.getCrumbIssuer().getDescriptor().getCrumbRequestField());
            crumb[0].setValue(hudson.getCrumbIssuer().getCrumb( null ));
            
            req.setRequestParameters(Arrays.asList( crumb ));
            return req;
        }
        
        /**
         * Creates a URL with crumb parameters relative to {{@link #getContextPath()}
         */
        public URL createCrumbedUrl(String relativePath) throws IOException {
            CrumbIssuer issuer = hudson.getCrumbIssuer();
            String crumbName = issuer.getDescriptor().getCrumbRequestField();
            String crumb = issuer.getCrumb(null);
            
            return new URL(getContextPath()+relativePath+"?"+crumbName+"="+crumb);
        }

        /**
         * Makes an HTTP request, process it with the given request handler, and returns the response.
         */
        public HtmlPage eval(final Runnable requestHandler) throws IOException, SAXException {
            ClosureExecuterAction cea = hudson.getExtensionList(RootAction.class).get(ClosureExecuterAction.class);
            UUID id = UUID.randomUUID();
            cea.add(id,requestHandler);
            return goTo("closures/?uuid="+id);
        }

        /**
         * Starts an interactive JavaScript debugger, and break at the next JavaScript execution.
         *
         * <p>
         * This is useful during debugging a test so that you can step execute and inspect state of JavaScript.
         * This will launch a Swing GUI, and the method returns immediately.
         *
         * <p>
         * Note that installing a debugger appears to make an execution of JavaScript substantially slower.
         *
         * <p>
         * TODO: because each script block evaluation in HtmlUnit is done in a separate Rhino context,
         * if you step over from one script block, the debugger fails to kick in on the beginning of the next script block.
         * This makes it difficult to set a break point on arbitrary script block in the HTML page. We need to fix this
         * by tweaking {@link Dim.StackFrame#onLineChange(Context, int)}.
         */
        public Dim interactiveJavaScriptDebugger() {
            Global global = new Global();
            HtmlUnitContextFactory cf = getJavaScriptEngine().getContextFactory();
            global.init(cf);

            Dim dim = org.mozilla.javascript.tools.debugger.Main.mainEmbedded(cf, global, "Rhino debugger: " + getName());

            // break on exceptions. this catch most of the errors
            dim.setBreakOnExceptions(true);

            return dim;
        }
    }

    // needs to keep reference, or it gets GC-ed.
    private static final Logger XML_HTTP_REQUEST_LOGGER = Logger.getLogger(XMLHttpRequest.class.getName());
    
    static {
        // screen scraping relies on locale being fixed.
        Locale.setDefault(Locale.ENGLISH);

        {// enable debug assistance, since tests are often run from IDE
            Dispatcher.TRACE = true;
            MetaClass.NO_CACHE=true;
            // load resources from the source dir.
            File dir = new File("src/main/resources");
            if(dir.exists() && MetaClassLoader.debugLoader==null)
                try {
                    MetaClassLoader.debugLoader = new MetaClassLoader(
                        new URLClassLoader(new URL[]{dir.toURI().toURL()}));
                } catch (MalformedURLException e) {
                    throw new AssertionError(e);
                }
        }

        // suppress INFO output from Spring, which is verbose
        Logger.getLogger("org.springframework").setLevel(Level.WARNING);

        // hudson-behavior.js relies on this to decide whether it's running unit tests.
        Main.isUnitTest = true;

        // prototype.js calls this method all the time, so ignore this warning.
        XML_HTTP_REQUEST_LOGGER.setFilter(new Filter() {
            public boolean isLoggable(LogRecord record) {
                return !record.getMessage().contains("XMLHttpRequest.getResponseHeader() was called before the response was available.");
            }
        });

        // remove the upper bound of the POST data size in Jetty.
        System.setProperty("org.mortbay.jetty.Request.maxFormContentSize","-1");
    }

    private static final Logger LOGGER = Logger.getLogger(HudsonTestCase.class.getName());

    protected static final List<ToolProperty<?>> NO_PROPERTIES = Collections.<ToolProperty<?>>emptyList();

    /**
     * Specify this to a TCP/IP port number to have slaves started with the debugger.
     */
    public static int SLAVE_DEBUG_PORT = Integer.getInteger(HudsonTestCase.class.getName()+".slaveDebugPort",-1);

    public static final MimeTypes MIME_TYPES = new MimeTypes();
    static {
        MIME_TYPES.addMimeMapping("js","application/javascript");
        Functions.DEBUG_YUI = true;

        // during the unit test, predictably releasing classloader is important to avoid
        // file descriptor leak.
        ClassicPluginStrategy.useAntClassLoader = true;

        // DNS multicast support takes up a lot of time during tests, so just disable it altogether
        // this also prevents tests from falsely advertising Hudson
        DNSMultiCast.disabled = true;
    }

    public static class TestBuildWrapper extends BuildWrapper {
        public Result buildResultInTearDown;

        @Override
        public Environment setUp(AbstractBuild build, Launcher launcher, BuildListener listener) throws IOException, InterruptedException {
            return new BuildWrapper.Environment() {
                @Override
                public boolean tearDown(AbstractBuild build, BuildListener listener) throws IOException, InterruptedException {
                    buildResultInTearDown = build.getResult();
                    return true;
                }
            };
        }

        @Extension
        public static class TestBuildWrapperDescriptor extends BuildWrapperDescriptor {
            @Override
            public boolean isApplicable(AbstractProject<?, ?> project) {
                return true;
            }

            @Override
            public BuildWrapper newInstance(StaplerRequest req, JSONObject formData) {
                throw new UnsupportedOperationException();
            }

            @Override
            public String getDisplayName() {
                return this.getClass().getName();
            }
        }
    }
}<|MERGE_RESOLUTION|>--- conflicted
+++ resolved
@@ -442,14 +442,9 @@
         context.setMimeTypes(MIME_TYPES);
 
         SocketConnector connector = new SocketConnector();
-<<<<<<< HEAD
         connector.setHeaderBufferSize(12*1024); // use a bigger buffer as Stapler traces can get pretty large on deeply nested URL
 
-        server.setThreadPool(new ThreadPoolImpl(new ThreadPoolExecutor(1, 10, 10L, TimeUnit.SECONDS, new SynchronousQueue<Runnable>(),new ThreadFactory() {
-=======
-
         server.setThreadPool(new ThreadPoolImpl(new ThreadPoolExecutor(10, 10, 10L, TimeUnit.SECONDS, new LinkedBlockingQueue<Runnable>(),new ThreadFactory() {
->>>>>>> ff1f6090
             public Thread newThread(Runnable r) {
                 Thread t = new Thread(r);
                 t.setName("Jetty Thread Pool");
