<?xml version="1.0" encoding="UTF-8"?>
<project xmlns="http://maven.apache.org/POM/4.0.0" xmlns:xsi="http://www.w3.org/2001/XMLSchema-instance" xsi:schemaLocation="http://maven.apache.org/POM/4.0.0 http://maven.apache.org/maven-v4_0_0.xsd">
  <modelVersion>4.0.0</modelVersion>
  <parent>
    <artifactId>pom</artifactId>
    <groupId>org.jenkins-ci.main</groupId>
<<<<<<< HEAD
    <version>1.403-SNAPSHOT</version>
=======
    <version>1.404-SNAPSHOT</version>
>>>>>>> 4b63591a
  </parent>
  <artifactId>cli</artifactId>
  <name>Jenkins CLI</name>

  <build>
    <plugins>
      <plugin>
        <artifactId>maven-assembly-plugin</artifactId>
        <executions>
          <execution>
            <goals>
              <goal>attached</goal>
            </goals>
            <phase>package</phase>
            <configuration>
              <descriptorId>jar-with-dependencies</descriptorId>
              <archive>
                <manifest>
                  <mainClass>hudson.cli.CLI</mainClass>
                </manifest>
              </archive>
            </configuration>
          </execution>
        </executions>
      </plugin>
      <plugin>
        <groupId>org.jvnet.localizer</groupId>
        <artifactId>maven-localizer-plugin</artifactId>
        <version>1.10</version>
        <executions>
          <execution>
            <goals>
              <goal>generate</goal>
            </goals>
            <configuration>
              <fileMask>Messages.properties</fileMask>
              <outputDirectory>target/generated-sources/localizer</outputDirectory>
            </configuration>
          </execution>
        </executions>
      </plugin>
    </plugins>
  </build>

  <dependencies>
    <dependency>
      <groupId>${project.groupId}</groupId>
      <artifactId>remoting</artifactId>
      <version>${project.version}</version>
    </dependency>
    <dependency>
      <groupId>junit</groupId>
      <artifactId>junit</artifactId>
      <version>3.8.1</version>
      <scope>test</scope>
    </dependency>
    <dependency>
      <groupId>org.jvnet.localizer</groupId>
      <artifactId>localizer</artifactId>
      <version>1.10</version>
    </dependency>
  </dependencies>
</project><|MERGE_RESOLUTION|>--- conflicted
+++ resolved
@@ -4,11 +4,7 @@
   <parent>
     <artifactId>pom</artifactId>
     <groupId>org.jenkins-ci.main</groupId>
-<<<<<<< HEAD
-    <version>1.403-SNAPSHOT</version>
-=======
     <version>1.404-SNAPSHOT</version>
->>>>>>> 4b63591a
   </parent>
   <artifactId>cli</artifactId>
   <name>Jenkins CLI</name>
