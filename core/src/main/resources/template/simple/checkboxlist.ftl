--- conflicted
+++ resolved
@@ -29,21 +29,14 @@
         <#else>
             <#assign itemKey = stack.findValue('top')/>
     </#if>
-<<<<<<< HEAD
-    <#if parameters.listValue??>
-        <#assign itemValue = stack.findString(parameters.listValue)!""/>
-        <#else>
-            <#assign itemValue = stack.findString('top')/>
-=======
     <#if parameters.listLabelKey??>
     <#-- checks the valueStack for the 'valueKey.' The valueKey is then looked-up in the locale 
        file for it's localized value.  This is then used as a label -->
         <#assign itemValue = struts.getText(stack.findString(parameters.listLabelKey))/>
     <#elseif parameters.listValue??>
-        <#assign itemValue = stack.findString(parameters.listValue)?default("")/>
+        <#assign itemValue = stack.findString(parameters.listValue)!""/>
     <#else>
          <#assign itemValue = stack.findString('top')/>
->>>>>>> 8e6f198d
     </#if>
     <#if parameters.listCssClass??>
         <#if stack.findString(parameters.listCssClass)??>
