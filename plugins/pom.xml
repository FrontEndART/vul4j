--- conflicted
+++ resolved
@@ -26,11 +26,7 @@
     <parent>
         <groupId>org.apache.struts</groupId>
         <artifactId>struts2-parent</artifactId>
-<<<<<<< HEAD
         <version>2.2.2-SNAPSHOT</version>
-=======
-        <version>2.2.1.2-SNAPSHOT</version>
->>>>>>> fff969db
     </parent>
     <groupId>org.apache.struts</groupId>
     <artifactId>struts2-plugins</artifactId>
@@ -38,15 +34,9 @@
     <name>Struts Plugins</name>
 
    <scm>
-<<<<<<< HEAD
      <connection>scm:svn:http://svn.apache.org/repos/asf/struts/struts2/trunk/plugins/</connection>
      <developerConnection>scm:svn:https://svn.apache.org/repos/asf/struts/struts2/trunk/plugins/</developerConnection>
      <url>http://svn.apache.org/repos/asf/struts/struts2/trunk/plugins/</url>
-=======
-     <connection>scm:svn:http://svn.apache.org/repos/asf/struts/struts2/branches/STRUTS_2_2_1_1/plugins</connection>
-     <developerConnection>scm:svn:https://svn.apache.org/repos/asf/struts/struts2/branches/STRUTS_2_2_1_1/plugins</developerConnection>
-     <url>http://svn.apache.org/viewcvs.cgi/struts/struts2/branches/STRUTS_2_2_1_1/plugins</url>
->>>>>>> fff969db
    </scm>
 
     <modules>
