--- conflicted
+++ resolved
@@ -53,10 +53,7 @@
 import org.apache.cxf.helpers.DOMUtils;
 import org.apache.cxf.helpers.MapNamespaceContext;
 import org.apache.cxf.interceptor.Fault;
-<<<<<<< HEAD
-=======
 import org.apache.cxf.message.MessageUtils;
->>>>>>> 925978ef
 import org.apache.cxf.resource.ResourceManager;
 import org.apache.cxf.service.model.EndpointInfo;
 import org.apache.cxf.ws.policy.AssertionInfo;
@@ -122,13 +119,9 @@
     
     public void handleMessage(SoapMessage msg) throws Fault {
         AssertionInfoMap aim = msg.get(AssertionInfoMap.class);
-<<<<<<< HEAD
-        if (aim != null) {
-=======
         boolean enableStax = 
             MessageUtils.isTrue(msg.getContextualProperty(SecurityConstants.ENABLE_STREAMING_SECURITY));
         if (aim != null && !enableStax) {
->>>>>>> 925978ef
             super.handleMessage(msg);
         }
     }
@@ -622,11 +615,7 @@
         actions.add(WSConstants.SIGN);
         actions.add(WSConstants.UT_SIGN);
         List<WSSecurityEngineResult> signedResults = 
-<<<<<<< HEAD
-            WSS4JUtils.fetchAllActionResults(results, actions);
-=======
             WSSecurityUtil.fetchAllActionResults(results, actions);
->>>>>>> 925978ef
         for (WSSecurityEngineResult result : signedResults) {
             List<WSDataRef> sl = 
                 CastUtils.cast((List<?>)result.get(WSSecurityEngineResult.TAG_DATA_REF_URIS));
@@ -638,11 +627,7 @@
         }
         
         List<WSSecurityEngineResult> encryptResults = 
-<<<<<<< HEAD
-            WSS4JUtils.fetchAllActionResults(results, WSConstants.ENCR);
-=======
             WSSecurityUtil.fetchAllActionResults(results, WSConstants.ENCR);
->>>>>>> 925978ef
         for (WSSecurityEngineResult result : encryptResults) {
             List<WSDataRef> sl = 
                 CastUtils.cast((List<?>)result.get(WSSecurityEngineResult.TAG_DATA_REF_URIS));
@@ -673,14 +658,6 @@
             LOG.fine("Incoming request failed supporting token policy validation");
         }
         
-<<<<<<< HEAD
-        // relatively irrelevant stuff from a verification standpoint
-        assertPolicy(aim, SP12Constants.WSS10);
-        assertPolicy(aim, SP12Constants.TRUST_13);
-        assertPolicy(aim, SP11Constants.TRUST_10);
-        
-=======
->>>>>>> 925978ef
         super.doResults(msg, actor, soapHeader, soapBody, results, utWithCallbacks);
     }
     
@@ -806,21 +783,13 @@
         utActions.add(WSConstants.UT);
         utActions.add(WSConstants.UT_NOPASSWORD);
         List<WSSecurityEngineResult> utResults = 
-<<<<<<< HEAD
-            WSS4JUtils.fetchAllActionResults(results, utActions);
-=======
             WSSecurityUtil.fetchAllActionResults(results, utActions);
->>>>>>> 925978ef
         
         final List<Integer> samlActions = new ArrayList<Integer>(2);
         samlActions.add(WSConstants.ST_SIGNED);
         samlActions.add(WSConstants.ST_UNSIGNED);
         List<WSSecurityEngineResult> samlResults = 
-<<<<<<< HEAD
-            WSS4JUtils.fetchAllActionResults(results, samlActions);
-=======
             WSSecurityUtil.fetchAllActionResults(results, samlActions);
->>>>>>> 925978ef
         
         // Store the timestamp element
         WSSecurityEngineResult tsResult = WSSecurityUtil.fetchActionResult(results, WSConstants.TS);
