<<<<<<< HEAD
﻿{
=======
{
>>>>>>> 3aa1e3c4
    "gdata-import": {
		"preparing": "Preparing ...",
		"creating": "Creating project ...",
		"title": "Public Documents",
		"import-by-url": "Import a <em>public</em> Google Spreadsheet or Fusion Table by its URL:",
		"next->": "Next &raquo;",
		"auth-doc": "Authorized Documents",
		"please": "Please",
		"sign-in": "sign in and authorize",
		"sign-out": "sign out",
		"access-data": "access to your Google data.",
		"retrieving": "Retrieving Google Docs documents ...",
		"re-sign-in": "re-sign in",
		"another-account": "with another account"
    },
	"gdata-parsing": {
		"start-over": "&laquo; Start Over",
		"conf-pars": "Configure Parsing Options",
		"proj-name": "Project&nbsp;name",
		"create-proj": "Create Project &raquo;",
		"updating-preview": "Updating preview ...",
		"worksheet": "Worksheets",
		"option": "Options",
		"preview-button": "Update&nbsp;Preview",
		"ignore-first": "Ignore first",
		"ignore": "line(s) at beginning of file",
		"parse-next": "Parse next",
		"parse": "line(s) as column headers",
		"discard-next": "Discard initial",
		"discard": "row(s) of data",
		"limit-next": "Load at most",
		"limit": "row(s) of data",
		"store-row": "Store blank rows",
		"store-cell": "Store blank cells as nulls"		
	},
	"gdata-source": {
		"alert-url": "You must specify a web address (URL) to import.",
		"type": "Type",
		"title": "Title",
		"authors": "Authors",
		"updated": "Updated"
	},
	"gdata-exporter": {
		"uploading": "Uploading...",
		"upload-error": "Upload error: ",
		"new-spreadsheet": "A new Google spreadsheet",
		"enter-spreadsheet": "Enter a name for the new Google spreadsheet",
		"new-fusion": "A new Google Fusion table",
		"enter-fusion": "Enter a name for the new Google Fusion table"
	},
	"gdata-auth": {
		"authorize-label": "OpenRefine - Authorization",
		"authorized-label": "Authorization process completed. Close this window and return to OpenRefine."
	}
}<|MERGE_RESOLUTION|>--- conflicted
+++ resolved
@@ -1,8 +1,4 @@
-<<<<<<< HEAD
-﻿{
-=======
 {
->>>>>>> 3aa1e3c4
     "gdata-import": {
 		"preparing": "Preparing ...",
 		"creating": "Creating project ...",
