language: java
jdk:
  - oraclejdk8
  - oraclejdk7
<<<<<<< HEAD
  - openjdk7
  - openjdk6
=======
  - oraclejdk8
  - openjdk7
>>>>>>> 9b2a506c
  
script: ./refine test<|MERGE_RESOLUTION|>--- conflicted
+++ resolved
@@ -1,13 +1,7 @@
 language: java
 jdk:
-  - oraclejdk8
   - oraclejdk7
-<<<<<<< HEAD
-  - openjdk7
-  - openjdk6
-=======
   - oraclejdk8
   - openjdk7
->>>>>>> 9b2a506c
   
 script: ./refine test