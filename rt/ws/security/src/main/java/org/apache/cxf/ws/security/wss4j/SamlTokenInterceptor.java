/**
 * Licensed to the Apache Software Foundation (ASF) under one
 * or more contributor license agreements. See the NOTICE file
 * distributed with this work for additional information
 * regarding copyright ownership. The ASF licenses this file
 * to you under the Apache License, Version 2.0 (the
 * "License"); you may not use this file except in compliance
 * with the License. You may obtain a copy of the License at
 *
 * http://www.apache.org/licenses/LICENSE-2.0
 *
 * Unless required by applicable law or agreed to in writing,
 * software distributed under the License is distributed on an
 * "AS IS" BASIS, WITHOUT WARRANTIES OR CONDITIONS OF ANY
 * KIND, either express or implied. See the License for the
 * specific language governing permissions and limitations
 * under the License.
 */

package org.apache.cxf.ws.security.wss4j;

import java.io.IOException;
import java.io.InputStream;
import java.net.URL;
import java.security.Principal;
import java.util.ArrayList;
import java.util.Collection;
import java.util.List;
import java.util.Properties;

import javax.security.auth.callback.CallbackHandler;
import javax.xml.namespace.QName;

import org.w3c.dom.Element;

import org.apache.cxf.Bus;
import org.apache.cxf.binding.soap.SoapMessage;
import org.apache.cxf.common.classloader.ClassLoaderUtils;
import org.apache.cxf.common.util.StringUtils;
import org.apache.cxf.headers.Header;
import org.apache.cxf.helpers.CastUtils;
import org.apache.cxf.helpers.DOMUtils;
import org.apache.cxf.interceptor.Fault;
import org.apache.cxf.interceptor.security.DefaultSecurityContext;
import org.apache.cxf.message.MessageUtils;
import org.apache.cxf.resource.ResourceManager;
import org.apache.cxf.security.SecurityContext;
import org.apache.cxf.ws.policy.AssertionInfo;
import org.apache.cxf.ws.policy.AssertionInfoMap;
import org.apache.cxf.ws.security.SecurityConstants;
import org.apache.wss4j.common.crypto.Crypto;
import org.apache.wss4j.common.crypto.CryptoFactory;
import org.apache.wss4j.common.ext.WSPasswordCallback;
import org.apache.wss4j.common.ext.WSSecurityException;
import org.apache.wss4j.common.saml.SAMLCallback;
import org.apache.wss4j.common.saml.SAMLUtil;
import org.apache.wss4j.common.saml.SamlAssertionWrapper;
import org.apache.wss4j.dom.WSConstants;
import org.apache.wss4j.dom.WSDocInfo;
import org.apache.wss4j.dom.WSSConfig;
import org.apache.wss4j.dom.WSSecurityEngine;
import org.apache.wss4j.dom.WSSecurityEngineResult;
import org.apache.wss4j.dom.handler.RequestData;
import org.apache.wss4j.dom.handler.WSHandlerConstants;
import org.apache.wss4j.dom.handler.WSHandlerResult;
import org.apache.wss4j.dom.processor.SAMLTokenProcessor;
import org.apache.wss4j.dom.validate.Validator;
import org.apache.wss4j.policy.SPConstants;
import org.apache.wss4j.policy.model.AbstractToken;
import org.apache.wss4j.policy.model.SamlToken;
import org.apache.wss4j.policy.model.SamlToken.SamlTokenType;
import org.opensaml.common.SAMLVersion;

/**
 * An interceptor to create and add a SAML token to the security header of an outbound
 * request, and to process a SAML Token on an inbound request.
 */
public class SamlTokenInterceptor extends AbstractTokenInterceptor {

    public SamlTokenInterceptor() {
        super();
    }
    
    protected void processToken(SoapMessage message) {
        Header h = findSecurityHeader(message, false);
        if (h == null) {
            return;
        }
        Element el = (Element)h.getObject();
        Element child = DOMUtils.getFirstElement(el);
        while (child != null) {
            if ("Assertion".equals(child.getLocalName())
                && (WSConstants.SAML_NS.equals(child.getNamespaceURI())
                    || WSConstants.SAML2_NS.equals(child.getNamespaceURI()))) {
                try {
                    List<WSSecurityEngineResult> samlResults = processToken(child, message);
                    if (samlResults != null) {
                        List<WSHandlerResult> results = CastUtils.cast((List<?>)message
                                .get(WSHandlerConstants.RECV_RESULTS));
                        if (results == null) {
                            results = new ArrayList<WSHandlerResult>();
                            message.put(WSHandlerConstants.RECV_RESULTS, results);
                        }
                        WSHandlerResult rResult = new WSHandlerResult(null, samlResults);
                        results.add(0, rResult);

                        boolean signed = false;
                        for (WSSecurityEngineResult result : samlResults) {
                            SamlAssertionWrapper wrapper = 
                                (SamlAssertionWrapper)result.get(WSSecurityEngineResult.TAG_SAML_ASSERTION);
                            if (wrapper.isSigned()) {
                                signed = true;
                                break;
                            }
                        }
                        assertTokens(message, SPConstants.SAML_TOKEN, signed);
                        
                        // Check version against policy
                        AssertionInfoMap aim = message.get(AssertionInfoMap.class);
                        for (AssertionInfo ai : getAllAssertionsByLocalname(aim, SPConstants.SAML_TOKEN)) {
                            SamlToken samlToken = (SamlToken)ai.getAssertion();
                            for (WSSecurityEngineResult result : samlResults) {
                                SamlAssertionWrapper assertionWrapper = 
                                    (SamlAssertionWrapper)result.get(WSSecurityEngineResult.TAG_SAML_ASSERTION);

                                if (!checkVersion(aim, samlToken, assertionWrapper)) {
                                    ai.setNotAsserted("Wrong SAML Version");
                                }
                            }
                        }
                        
                        // Check version against policy
                        AssertionInfoMap aim = message.get(AssertionInfoMap.class);
                        for (AssertionInfo ai : aim.getAssertionInfo(SP12Constants.SAML_TOKEN)) {
                            SamlToken samlToken = (SamlToken)ai.getAssertion();
                            for (WSSecurityEngineResult result : samlResults) {
                                AssertionWrapper assertionWrapper = 
                                    (AssertionWrapper)result.get(WSSecurityEngineResult.TAG_SAML_ASSERTION);

                                if (!checkVersion(samlToken, assertionWrapper)) {
                                    ai.setNotAsserted("Wrong SAML Version");
                                }
                            }
                        }
                        
                        Principal principal = 
                            (Principal)samlResults.get(0).get(WSSecurityEngineResult.TAG_PRINCIPAL);
                        message.put(WSS4JInInterceptor.PRINCIPAL_RESULT, principal);                   
                        
                        SecurityContext sc = message.get(SecurityContext.class);
                        if (sc == null || sc.getUserPrincipal() == null) {
                            message.put(SecurityContext.class, new DefaultSecurityContext(principal, null));
                        }

                    }
                } catch (WSSecurityException ex) {
                    throw new Fault(ex);
                }
            }
            child = DOMUtils.getNextElement(child);
        }
    }

    private List<WSSecurityEngineResult> processToken(Element tokenElement, final SoapMessage message)
        throws WSSecurityException {
        WSDocInfo wsDocInfo = new WSDocInfo(tokenElement.getOwnerDocument());
        RequestData data = new RequestData() {
            public CallbackHandler getCallbackHandler() {
                return getCallback(message);
            }
            public Validator getValidator(QName qName) throws WSSecurityException {
                String key = null;
                if (WSSecurityEngine.SAML_TOKEN.equals(qName)) {
                    key = SecurityConstants.SAML1_TOKEN_VALIDATOR;
                } else if (WSSecurityEngine.SAML2_TOKEN.equals(qName)) {
                    key = SecurityConstants.SAML2_TOKEN_VALIDATOR;
                } 
                if (key != null) {
                    Object o = message.getContextualProperty(key);
                    try {
                        if (o instanceof Validator) {
                            return (Validator)o;
                        } else if (o instanceof Class) {
                            return (Validator)((Class<?>)o).newInstance();
                        } else if (o instanceof String) {
                            return (Validator)ClassLoaderUtils.loadClass(o.toString(),
                                                                         SamlTokenInterceptor.class)
                                                                         .newInstance();
                        }
                    } catch (RuntimeException t) {
                        throw t;
                    } catch (Exception ex) {
                        throw new WSSecurityException(WSSecurityException.ErrorCode.FAILURE, ex);
                    }
                }
                return super.getValidator(qName);
            }
        };
        data.setWssConfig(WSSConfig.getNewInstance());
        
        SAMLTokenProcessor p = new SAMLTokenProcessor();
        List<WSSecurityEngineResult> results = 
            p.handleToken(tokenElement, data, wsDocInfo);
        return results;
    }

    protected AbstractToken assertTokens(SoapMessage message) {
        AssertionInfoMap aim = message.get(AssertionInfoMap.class);
        assertPolicy(aim, "WssSamlV11Token10");
        assertPolicy(aim, "WssSamlV11Token11");
        assertPolicy(aim, "WssSamlV20Token11");
        return assertTokens(message, SPConstants.SAML_TOKEN, true);
    }

    protected void addToken(SoapMessage message) {
        WSSConfig.init();
        SamlToken tok = (SamlToken)assertTokens(message);

        Header h = findSecurityHeader(message, true);
        try {
            SamlAssertionWrapper wrapper = addSamlToken(tok, message);
            if (wrapper == null) {
                AssertionInfoMap aim = message.get(AssertionInfoMap.class);
                Collection<AssertionInfo> ais = 
                    getAllAssertionsByLocalname(aim, SPConstants.SAML_TOKEN);
                for (AssertionInfo ai : ais) {
                    if (ai.isAsserted()) {
                        ai.setAsserted(false);
                    }
                }
                return;
            }
            Element el = (Element)h.getObject();
            el.appendChild(wrapper.toDOM(el.getOwnerDocument()));
        } catch (WSSecurityException ex) {
            policyNotAsserted(tok, ex.getMessage(), message);
        }
    }

    
    private SamlAssertionWrapper addSamlToken(
        SamlToken token, SoapMessage message
    ) throws WSSecurityException {
        //
        // Get the SAML CallbackHandler
        //
        Object o = message.getContextualProperty(SecurityConstants.SAML_CALLBACK_HANDLER);

        CallbackHandler handler = null;
        if (o instanceof CallbackHandler) {
            handler = (CallbackHandler)o;
        } else if (o instanceof String) {
            try {
                handler = (CallbackHandler)ClassLoaderUtils
                    .loadClass((String)o, this.getClass()).newInstance();
            } catch (Exception e) {
                handler = null;
            }
        }
        if (handler == null) {
            return null;
        }

        AssertionInfoMap aim = message.get(AssertionInfoMap.class);
        
        SAMLCallback samlCallback = new SAMLCallback();
        SamlTokenType tokenType = token.getSamlTokenType();
        if (tokenType == SamlTokenType.WssSamlV11Token10 || tokenType == SamlTokenType.WssSamlV11Token11) {
            samlCallback.setSamlVersion(SAMLVersion.VERSION_11);
            assertPolicy(aim, "WssSamlV11Token10");
            assertPolicy(aim, "WssSamlV11Token11");
            
        } else if (tokenType == SamlTokenType.WssSamlV20Token11) {
            samlCallback.setSamlVersion(SAMLVersion.VERSION_20);
            assertPolicy(aim, "WssSamlV20Token11");
        }
        SAMLUtil.doSAMLCallback(handler, samlCallback);
        SamlAssertionWrapper assertion = new SamlAssertionWrapper(samlCallback);

        boolean selfSignAssertion = 
            MessageUtils.getContextualBoolean(
                message, SecurityConstants.SELF_SIGN_SAML_ASSERTION, false
            );
        if (selfSignAssertion) {
            Crypto crypto = 
                getCrypto(
                    token, SecurityConstants.SIGNATURE_CRYPTO,
                    SecurityConstants.SIGNATURE_PROPERTIES, message
                );

            String userNameKey = SecurityConstants.SIGNATURE_USERNAME;
            String user = (String)message.getContextualProperty(userNameKey);
            if (crypto != null && StringUtils.isEmpty(user)) {
                try {
                    user = crypto.getDefaultX509Identifier();
                } catch (WSSecurityException e1) {
                    throw new Fault(e1);
                }
            }
            if (StringUtils.isEmpty(user)) {
                return null;
            }

            String password = (String)message.getContextualProperty(SecurityConstants.PASSWORD);
            if (StringUtils.isEmpty(password)) {
                password = getPassword(user, token, WSPasswordCallback.Usage.SIGNATURE, message);
            }
            if (password == null) {
                password = "";
            }

            // TODO configure using a KeyValue here
            assertion.signAssertion(user, password, crypto, false);
        }

        return assertion;
    }

    private Crypto getCrypto(
        SamlToken samlToken, 
        String cryptoKey, 
        String propKey,
        SoapMessage message
    ) throws WSSecurityException {
        Crypto crypto = (Crypto)message.getContextualProperty(cryptoKey);
        if (crypto != null) {
            return crypto;
        }

        Object o = message.getContextualProperty(propKey);
        if (o == null) {
            return null;
        }

        Properties properties = null;
        if (o instanceof Properties) {
            properties = (Properties)o;
        } else if (o instanceof String) {
            ResourceManager rm = message.getExchange().get(Bus.class).getExtension(ResourceManager.class);
            URL url = rm.resolveResource((String)o, URL.class);
            try {
                if (url == null) {
                    url = ClassLoaderUtils.getResource((String)o, this.getClass());
                }
                if (url == null) {
                    try {
                        url = new URL((String)o);
                    } catch (Exception ex) {
                        //ignore
                    }
                }
                if (url != null) {
                    InputStream ins = url.openStream();
                    properties = new Properties();
                    properties.load(ins);
                    ins.close();
                } else if (samlToken != null) {
                    policyNotAsserted(samlToken, "Could not find properties file " + o, message);
                }
            } catch (IOException e) {
                if (samlToken != null) {
                    policyNotAsserted(samlToken, e.getMessage(), message);
                }
            }
        } else if (o instanceof URL) {
            properties = new Properties();
            try {
                InputStream ins = ((URL)o).openStream();
                properties.load(ins);
                ins.close();
            } catch (IOException e) {
                if (samlToken != null) {
                    policyNotAsserted(samlToken, e.getMessage(), message);
                }
            }            
        }

        if (properties != null) {
            crypto = CryptoFactory.getInstance(properties);
        }
        return crypto;
    }

    /**
     * Check the policy version against the received assertion
     */
<<<<<<< HEAD
    private boolean checkVersion(SamlToken samlToken, AssertionWrapper assertionWrapper) {
        if ((samlToken.isUseSamlVersion11Profile10()
            || samlToken.isUseSamlVersion11Profile11())
            && assertionWrapper.getSamlVersion() != SAMLVersion.VERSION_11) {
            return false;
        } else if (samlToken.isUseSamlVersion20Profile11()
            && assertionWrapper.getSamlVersion() != SAMLVersion.VERSION_20) {
            return false;
        }
=======
    private boolean checkVersion(
        AssertionInfoMap aim,
        SamlToken samlToken, 
        SamlAssertionWrapper assertionWrapper
    ) {
        SamlTokenType tokenType = samlToken.getSamlTokenType();
        if ((tokenType == SamlTokenType.WssSamlV11Token10 
            || tokenType == SamlTokenType.WssSamlV11Token11)
            && assertionWrapper.getSamlVersion() != SAMLVersion.VERSION_11) {
            return false;
        } else if (tokenType == SamlTokenType.WssSamlV20Token11
            && assertionWrapper.getSamlVersion() != SAMLVersion.VERSION_20) {
            return false;
        }
        assertPolicy(aim, new QName(samlToken.getVersion().getNamespace(), tokenType.name()));
>>>>>>> 925978ef
        return true;
    }
    
}<|MERGE_RESOLUTION|>--- conflicted
+++ resolved
@@ -129,20 +129,6 @@
                             }
                         }
                         
-                        // Check version against policy
-                        AssertionInfoMap aim = message.get(AssertionInfoMap.class);
-                        for (AssertionInfo ai : aim.getAssertionInfo(SP12Constants.SAML_TOKEN)) {
-                            SamlToken samlToken = (SamlToken)ai.getAssertion();
-                            for (WSSecurityEngineResult result : samlResults) {
-                                AssertionWrapper assertionWrapper = 
-                                    (AssertionWrapper)result.get(WSSecurityEngineResult.TAG_SAML_ASSERTION);
-
-                                if (!checkVersion(samlToken, assertionWrapper)) {
-                                    ai.setNotAsserted("Wrong SAML Version");
-                                }
-                            }
-                        }
-                        
                         Principal principal = 
                             (Principal)samlResults.get(0).get(WSSecurityEngineResult.TAG_PRINCIPAL);
                         message.put(WSS4JInInterceptor.PRINCIPAL_RESULT, principal);                   
@@ -384,17 +370,6 @@
     /**
      * Check the policy version against the received assertion
      */
-<<<<<<< HEAD
-    private boolean checkVersion(SamlToken samlToken, AssertionWrapper assertionWrapper) {
-        if ((samlToken.isUseSamlVersion11Profile10()
-            || samlToken.isUseSamlVersion11Profile11())
-            && assertionWrapper.getSamlVersion() != SAMLVersion.VERSION_11) {
-            return false;
-        } else if (samlToken.isUseSamlVersion20Profile11()
-            && assertionWrapper.getSamlVersion() != SAMLVersion.VERSION_20) {
-            return false;
-        }
-=======
     private boolean checkVersion(
         AssertionInfoMap aim,
         SamlToken samlToken, 
@@ -410,7 +385,6 @@
             return false;
         }
         assertPolicy(aim, new QName(samlToken.getVersion().getNamespace(), tokenType.name()));
->>>>>>> 925978ef
         return true;
     }
     
