<?xml version="1.0"?>
<!--
/*
 * $Id$
 *
 * Licensed to the Apache Software Foundation (ASF) under one
 * or more contributor license agreements.  See the NOTICE file
 * distributed with this work for additional information
 * regarding copyright ownership.  The ASF licenses this file
 * to you under the Apache License, Version 2.0 (the
 * "License"); you may not use this file except in compliance
 * with the License.  You may obtain a copy of the License at
 *
 *  http://www.apache.org/licenses/LICENSE-2.0
 *
 * Unless required by applicable law or agreed to in writing,
 * software distributed under the License is distributed on an
 * "AS IS" BASIS, WITHOUT WARRANTIES OR CONDITIONS OF ANY
 * KIND, either express or implied.  See the License for the
 * specific language governing permissions and limitations
 * under the License.
 */
-->
<project xmlns="http://maven.apache.org/POM/4.0.0" xmlns:xsi="http://www.w3.org/2001/XMLSchema-instance" xsi:schemaLocation="http://maven.apache.org/POM/4.0.0 http://maven.apache.org/maven-v4_0_0.xsd">
    <parent>
        <artifactId>struts2-plugins</artifactId>
        <groupId>org.apache.struts</groupId>
<<<<<<< HEAD
        <version>2.3.21</version>
=======
        <version>2.3.23-SNAPSHOT</version>
>>>>>>> 3e23f219
    </parent>

    <modelVersion>4.0.0</modelVersion>
    <artifactId>struts2-dojo-plugin</artifactId>
    <name>Struts 2 Dojo Plugin</name>

    <profiles>
        <profile>
            <id>release</id>
            <activation>
                <property>
                    <name>release</name>
                </property>
            </activation>
            <build>
                <plugins>
                    <plugin>
                        <groupId>org.codehaus.mojo</groupId>
                        <artifactId>rat-maven-plugin</artifactId>
                        <version>1.0-alpha-2</version>
                        <executions>
                            <execution>
                                <phase>verify</phase>
                                <goals>
                                    <goal>check</goal>
                                </goals>
                                <configuration>
                                    <addDefaultLicenseMatchers>false</addDefaultLicenseMatchers>
                                    <licenseMatchers>
                                        <classNames>
                                            <className>rat.analysis.license.ApacheSoftwareLicense20</className>
                                        </classNames>
                                    </licenseMatchers>
                                    <includes>
                                        <include>pom.xml</include>
                                        <include>src/**</include>
                                    </includes>
                                    <excludes>
                                        <exclude>src/main/resources/org/apache/struts2/static/dojo/nls/**</exclude>
                                        <exclude>src/main/resources/org/apache/struts2/static/dojo/src/**</exclude>
                                        <exclude>src/main/resources/org/apache/struts2/static/dojo/*</exclude>
                                        <exclude>src/test/resources/org/apache/struts2/dojo/views/jsp/ui/**</exclude>
                                    </excludes>
                                </configuration>
                            </execution>
                        </executions>
                    </plugin>
                </plugins>
            </build>
        </profile>
    </profiles>

    <properties>
        <tlib.version>2.2</tlib.version>
        <project.build.sourceEncoding>UTF-8</project.build.sourceEncoding>
    </properties>

    <build>
        <plugins>
            <plugin>
                <groupId>org.apache.myfaces.tobago</groupId>
                <artifactId>maven-apt-plugin</artifactId>
                <version>1.0.15</version>
                <configuration>
                    <A>
                        uri=/struts-dojo-tags,tlibVersion=${tlib.version},jspVersion=2.0,shortName=sx,
                        displayName="Struts Dojo Tags",
                        outFile=${basedir}/target/classes/META-INF/struts-dojo-tags.tld,
                        description="Struts AJAX tags based on Dojo.",
                        outTemplatesDir=${basedir}/../../core/src/site/resources/tags/ajax
                    </A>
                    <resourceTargetPath>target</resourceTargetPath>
                    <fork>false</fork>
                    <force>true</force>
                    <nocompile>true</nocompile>
                    <showWarnings>true</showWarnings>
                    <factory>
                        org.apache.struts.annotations.taglib.apt.TLDAnnotationProcessorFactory
                    </factory>
                    <target>1.5</target>
                    <includes>
                        <include>**/*.java</include>
                    </includes>
                </configuration>
                <executions>
                    <execution>
                        <phase>compile</phase>
                        <goals>
                            <goal>execute</goal>
                        </goals>
                    </execution>
                </executions>
            </plugin>
        </plugins>
    </build>

    <dependencies>

        <!-- JSP API -->
        <dependency>
            <groupId>javax.servlet</groupId>
            <artifactId>jsp-api</artifactId>
            <scope>provided</scope>
        </dependency>

        <!-- Velocity -->
        <dependency>
            <groupId>org.apache.velocity</groupId>
            <artifactId>velocity</artifactId>
            <optional>true</optional>
        </dependency>

        <!-- Test dependencies -->
        <dependency>
            <groupId>${project.groupId}</groupId>
            <artifactId>struts2-junit-plugin</artifactId>
            <scope>test</scope>
        </dependency>
        <dependency>
            <groupId>jmock</groupId>
            <artifactId>jmock</artifactId>
            <scope>test</scope>
        </dependency>
        <dependency>
            <groupId>org.easymock</groupId>
            <artifactId>easymock</artifactId>
            <scope>test</scope>
        </dependency>

        <dependency>
            <groupId>jmock</groupId>
            <artifactId>jmock-cglib</artifactId>
            <scope>test</scope>
        </dependency>

        <dependency>
            <groupId>mockobjects</groupId>
            <artifactId>mockobjects-core</artifactId>
            <scope>test</scope>
        </dependency>

        <dependency>
            <groupId>mockobjects</groupId>
            <artifactId>mockobjects-jdk1.3</artifactId>
            <scope>test</scope>
        </dependency>

        <dependency>
            <groupId>mockobjects</groupId>
            <artifactId>mockobjects-alt-jdk1.3</artifactId>
            <scope>test</scope>
        </dependency>

        <dependency>
            <groupId>mockobjects</groupId>
            <artifactId>mockobjects-alt-jdk1.3-j2ee1.3</artifactId>
            <scope>test</scope>
        </dependency>

        <dependency>
            <groupId>mockobjects</groupId>
            <artifactId>mockobjects-jdk1.3-j2ee1.3</artifactId>
            <scope>test</scope>
        </dependency>


        <!-- Mocks for unit testing (by Spring) -->
        <dependency>
            <groupId>org.springframework</groupId>
            <artifactId>spring-test</artifactId>
            <scope>test</scope>
        </dependency>

        <dependency>
            <groupId>org.springframework</groupId>
            <artifactId>spring-core</artifactId>
            <scope>test</scope>
        </dependency>

         <!-- struts-annotations must be in compile scope for maven-apt-plugin to
        function correctly. Marking it optional to exclude it from transitive
        dependency resolution -->
        <dependency>
            <groupId>org.apache.struts</groupId>
            <artifactId>struts-annotations</artifactId>
            <scope>compile</scope>
            <optional>true</optional>
        </dependency>
    </dependencies>

    <reporting>
        <plugins>
            <plugin>
                <groupId>org.codehaus.mojo</groupId>
                <artifactId>rat-maven-plugin</artifactId>
                <version>1.0-alpha-2</version>
                <configuration>
                    <includes>
                        <include>pom.xml</include>
                        <include>src/**</include>
                    </includes>
                    <excludes>
                        <exclude>src/main/resources/org/apache/struts2/static/dojo/nls/**</exclude>
                        <exclude>src/main/resources/org/apache/struts2/static/dojo/src/**</exclude>
                        <exclude>src/main/resources/org/apache/struts2/static/dojo/*</exclude>
                        <exclude>src/test/resources/org/apache/struts2/dojo/views/jsp/ui/**</exclude>
                    </excludes>
                </configuration>
            </plugin>
        </plugins>
    </reporting>
</project><|MERGE_RESOLUTION|>--- conflicted
+++ resolved
@@ -25,11 +25,7 @@
     <parent>
         <artifactId>struts2-plugins</artifactId>
         <groupId>org.apache.struts</groupId>
-<<<<<<< HEAD
-        <version>2.3.21</version>
-=======
         <version>2.3.23-SNAPSHOT</version>
->>>>>>> 3e23f219
     </parent>
 
     <modelVersion>4.0.0</modelVersion>
