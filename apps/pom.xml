<?xml version="1.0" encoding="UTF-8"?>
<!--
/*
 * $Id$
 *
 * Licensed to the Apache Software Foundation (ASF) under one
 * or more contributor license agreements.  See the NOTICE file
 * distributed with this work for additional information
 * regarding copyright ownership.  The ASF licenses this file
 * to you under the Apache License, Version 2.0 (the
 * "License"); you may not use this file except in compliance
 * with the License.  You may obtain a copy of the License at
 *
 *  http://www.apache.org/licenses/LICENSE-2.0
 *
 * Unless required by applicable law or agreed to in writing,
 * software distributed under the License is distributed on an
 * "AS IS" BASIS, WITHOUT WARRANTIES OR CONDITIONS OF ANY
 * KIND, either express or implied.  See the License for the
 * specific language governing permissions and limitations
 * under the License.
 */
-->
<project xmlns="http://maven.apache.org/POM/4.0.0" xmlns:xsi="http://www.w3.org/2001/XMLSchema-instance" xsi:schemaLocation="http://maven.apache.org/POM/4.0.0 http://maven.apache.org/maven-v4_0_0.xsd">
    <modelVersion>4.0.0</modelVersion>
    <parent>
        <groupId>org.apache.struts</groupId>
        <artifactId>struts2-parent</artifactId>
<<<<<<< HEAD
        <version>2.3.17-SNAPSHOT</version>
=======
        <version>2.3.16.2-SNAPSHOT</version>
>>>>>>> b042b363
    </parent>
    <groupId>org.apache.struts</groupId>
    <artifactId>struts2-apps</artifactId>
    <packaging>pom</packaging>
    <name>Struts 2 Webapps</name>
    <modules>
        <module>blank</module>
        <module>jboss-blank</module>
        <module>mailreader</module>
        <module>portlet</module>
        <module>showcase</module>
        <module>rest-showcase</module>
    </modules>

<<<<<<< HEAD
    <scm>
       <connection>scm:svn:http://svn.apache.org/repos/asf/struts/struts2/trunk/apps/</connection>
       <developerConnection>scm:svn:https://svn.apache.org/repos/asf/struts/struts2/trunk/apps/</developerConnection>
       <url>http://svn.apache.org/viewcvs.cgi/struts/struts2/trunk/apps/</url>
    </scm>

=======
>>>>>>> b042b363
    <profiles>
        <profile>
            <id>release</id>
            <activation>
                <property>
                    <name>release</name>
                </property>
            </activation>
            <build>
                <plugins>
                    <plugin>
                        <inherited>true</inherited>
                        <groupId>org.codehaus.mojo</groupId>
                        <artifactId>rat-maven-plugin</artifactId>
                        <executions>
                            <execution>
                                <phase>verify</phase>
                                <goals>
                                    <goal>check</goal>
                                </goals>
                                <configuration>
                                    <addDefaultLicenseMatchers>false</addDefaultLicenseMatchers>
                                    <licenseMatchers>
                                        <classNames>
                                            <className>rat.analysis.license.ApacheSoftwareLicense20</className>
                                        </classNames>
                                    </licenseMatchers>
                                    <includes>
                                        <include>pom.xml</include>
                                    </includes>
                                    <excludes>
                                        <exclude>src/**</exclude>
                                    </excludes>
                                </configuration>
                            </execution>
                        </executions>
                    </plugin>
                </plugins>
            </build>
        </profile>
    </profiles>

    <build>
        <plugins>
            <!-- Include source code under WEB-INF/src/java -->
            <plugin>
                <artifactId>maven-antrun-plugin</artifactId>
                <executions>
                    <execution>
                        <id>copy-sources</id>
                        <phase>process-sources</phase>
                        <configuration>
                            <tasks>
                                <copy todir="${project.build.directory}/${project.artifactId}/WEB-INF/src/java" failonerror="false">
                                    <fileset dir="${basedir}/src/main/java" />
                                </copy>
                                <copy todir="${project.build.directory}/${project.artifactId}/WEB-INF/src/java" failonerror="false">
                                    <fileset dir="${basedir}/src/main/resources" />
                                </copy>
                            </tasks>
                        </configuration>
                        <goals>
                            <goal>run</goal>
                        </goals>
                    </execution>
                </executions>
            </plugin>
            <plugin>
                <groupId>org.apache.maven.plugins</groupId>
                <artifactId>maven-war-plugin</artifactId>
                <configuration>
                    <webResources>
                        <resource>
                            <directory>${basedir}/src/main/resources</directory>
                            <targetPath>META-INF</targetPath>
                            <includes>
                                <include>LICENSE.txt</include>
                                <include>NOTICE.txt</include>
                            </includes>
                        </resource>
                    </webResources>
                    <warSourceExcludes>WEB-INF/classes/LICENSE.txt,WEB-INF/classes/NOTICE.txt</warSourceExcludes>
                </configuration>
            </plugin>
        </plugins>

        <finalName>${project.artifactId}</finalName>

    </build>

    <dependencies>

        <dependency>
            <groupId>org.apache.struts</groupId>
            <artifactId>struts2-core</artifactId>
            <version>${project.version}</version>
        </dependency>

        <dependency>
            <groupId>org.springframework</groupId>
            <artifactId>spring-test</artifactId>
            <version>${struts2.springPlatformVersion}</version>
            <scope>test</scope>
        </dependency>
    </dependencies>

    <properties>
    	<project.build.sourceEncoding>UTF-8</project.build.sourceEncoding>
    </properties>
</project><|MERGE_RESOLUTION|>--- conflicted
+++ resolved
@@ -26,11 +26,7 @@
     <parent>
         <groupId>org.apache.struts</groupId>
         <artifactId>struts2-parent</artifactId>
-<<<<<<< HEAD
-        <version>2.3.17-SNAPSHOT</version>
-=======
-        <version>2.3.16.2-SNAPSHOT</version>
->>>>>>> b042b363
+        <version>2.3.16.1</version>
     </parent>
     <groupId>org.apache.struts</groupId>
     <artifactId>struts2-apps</artifactId>
@@ -45,16 +41,79 @@
         <module>rest-showcase</module>
     </modules>
 
-<<<<<<< HEAD
-    <scm>
-       <connection>scm:svn:http://svn.apache.org/repos/asf/struts/struts2/trunk/apps/</connection>
-       <developerConnection>scm:svn:https://svn.apache.org/repos/asf/struts/struts2/trunk/apps/</developerConnection>
-       <url>http://svn.apache.org/viewcvs.cgi/struts/struts2/trunk/apps/</url>
-    </scm>
-
-=======
->>>>>>> b042b363
     <profiles>
+        <profile>
+            <id>hostedqa</id>
+            <dependencies>
+                <dependency>
+                    <groupId>com.hostedqa</groupId>
+                    <artifactId>hostedqa-remote-ant</artifactId>
+                    <version>1.7</version>
+                    <scope>test</scope>
+                </dependency>
+            </dependencies>
+            <repositories>
+                <repository>
+                    <id>codehaus</id>
+                    <name>codehaus</name>
+                    <url>http://repository.codehaus.org</url>
+                </repository>
+                <repository>
+                    <id>maven-hostedqa</id>
+                    <name>maven-hostedqa</name>
+                    <snapshots>
+                        <enabled>true</enabled>
+                        <updatePolicy>always</updatePolicy>
+                        <checksumPolicy>ignore</checksumPolicy>
+                    </snapshots>
+                    <releases>
+                        <enabled>true</enabled>
+                    </releases>
+                    <url>http://maven.hostedqa.com</url>
+                </repository>
+            </repositories>
+            <build>
+                <resources>
+                    <!-- Include resources under src/main/java in WEB-INF/classes -->
+                    <resource>
+                        <directory>src/main/java</directory>
+                            <includes>
+                                <include>**/*.properties</include>
+                                <include>**/*.xml</include>
+                             </includes>
+                     </resource>
+                </resources>
+                <plugins>
+                    <plugin>
+                        <artifactId>maven-antrun-plugin</artifactId>
+                        <groupId>org.apache.maven.plugins</groupId>
+                        <executions>
+                            <execution>
+                                <phase>package</phase>
+                                <goals>
+                                    <goal>run</goal>
+                                </goals>
+                                <configuration>
+                                    <tasks>
+                                        <taskdef resource="hostedqatasks" classpathref="maven.plugin.classpath" />
+                                        <upload file="${project.build.directory}/${project.build.finalName}.war" account="struts" email="${email}" password="${password}" resourceId="${resourceId}" />
+
+                                        <playsuite suiteId="${suiteId}" clientConfigs="${clientConfigs}" appConfigs="${appConfigs}" account="struts" email="${email}" password="${password}" />
+                                    </tasks>
+                                </configuration>
+                            </execution>
+                        </executions>
+                        <dependencies>
+                            <dependency>
+                                <groupId>com.hostedqa</groupId>
+                                <artifactId>hostedqa-remote-ant</artifactId>
+                                <version>1.7</version>
+                            </dependency>
+                        </dependencies>
+                    </plugin>
+                </plugins>
+            </build>
+        </profile>
         <profile>
             <id>release</id>
             <activation>
