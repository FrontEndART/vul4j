--- conflicted
+++ resolved
@@ -118,10 +118,7 @@
             <src path="${webapp.src.dir}"/>
             <classpath refid="webapp.class.path" />
         </javac>
-<<<<<<< HEAD
-=======
         <copy file="${webapp.src.dir}/log4j.properties" tofile="${webapp.classes.dir}/log4j.properties"/>
->>>>>>> e3fc7ab6
     </target>
 
     <target name="build_tests" depends="build_webapp">
@@ -129,10 +126,7 @@
         <javac srcdir="${server.tests.src.dir}" destdir="${server.tests.classes.dir}" debug="true" includeAntRuntime="no">
             <classpath refid="tests.class.path" />
         </javac>
-<<<<<<< HEAD
-=======
         <copy file="${server.tests.src.dir}/log4j.properties" tofile="${server.tests.classes.dir}/log4j.properties"/>
->>>>>>> e3fc7ab6
     </target>
 
     <target name="build" depends="build_server, build_webapp"/>
