<?xml version="1.0" encoding="UTF-8"?>
<!--
/*
 * $Id$
 *
 * Licensed to the Apache Software Foundation (ASF) under one
 * or more contributor license agreements.  See the NOTICE file
 * distributed with this work for additional information
 * regarding copyright ownership.  The ASF licenses this file
 * to you under the Apache License, Version 2.0 (the
 * "License"); you may not use this file except in compliance
 * with the License.  You may obtain a copy of the License at
 *
 *  http://www.apache.org/licenses/LICENSE-2.0
 *
 * Unless required by applicable law or agreed to in writing,
 * software distributed under the License is distributed on an
 * "AS IS" BASIS, WITHOUT WARRANTIES OR CONDITIONS OF ANY
 * KIND, either express or implied.  See the License for the
 * specific language governing permissions and limitations
 * under the License.
 */
-->
<project xmlns="http://maven.apache.org/POM/4.0.0" xmlns:xsi="http://www.w3.org/2001/XMLSchema-instance" xsi:schemaLocation="http://maven.apache.org/POM/4.0.0 http://maven.apache.org/maven-v4_0_0.xsd">
    <modelVersion>4.0.0</modelVersion>
    <parent>
        <groupId>org.apache.struts</groupId>
        <artifactId>struts2-parent</artifactId>
<<<<<<< HEAD
        <version>2.3.21</version>
=======
        <version>2.3.23-SNAPSHOT</version>
>>>>>>> 3e23f219
    </parent>

    <artifactId>struts2-plugins</artifactId>
    <packaging>pom</packaging>
    <name>Struts Plugins</name>

    <modules>
        <module>cdi</module>
        <module>codebehind</module>
        <module>config-browser</module>
        <module>convention</module>
        <module>dojo</module>
        <module>dwr</module>
        <module>embeddedjsp</module>
        <module>gxp</module>
        <module>jasperreports</module>
        <module>java8-support</module>
        <module>javatemplates</module>
        <module>jfreechart</module>
        <module>jsf</module>
        <module>json</module>
        <module>junit</module>
        <module>osgi</module>
        <module>oval</module>
        <module>pell-multipart</module>
        <module>plexus</module>
        <module>portlet</module>
        <module>portlet-tiles</module>
        <module>rest</module>
        <module>sitegraph</module>
        <module>sitemesh</module>
        <module>spring</module>
        <module>struts1</module>
        <module>testng</module>
        <module>tiles</module>
        <module>tiles3</module>
    </modules>

    <dependencies>

        <dependency>
            <groupId>org.apache.struts</groupId>
            <artifactId>struts2-core</artifactId>
        </dependency>

        <!-- Test dependencies -->
        <dependency>
            <groupId>junit</groupId>
            <artifactId>junit</artifactId>
            <scope>test</scope>
        </dependency>

        <dependency>
            <groupId>javax.servlet</groupId>
            <artifactId>servlet-api</artifactId>
            <scope>provided</scope>
        </dependency>

    </dependencies>

    <properties>
    	<project.build.sourceEncoding>UTF-8</project.build.sourceEncoding>
    </properties>
</project><|MERGE_RESOLUTION|>--- conflicted
+++ resolved
@@ -26,11 +26,7 @@
     <parent>
         <groupId>org.apache.struts</groupId>
         <artifactId>struts2-parent</artifactId>
-<<<<<<< HEAD
-        <version>2.3.21</version>
-=======
         <version>2.3.23-SNAPSHOT</version>
->>>>>>> 3e23f219
     </parent>
 
     <artifactId>struts2-plugins</artifactId>
