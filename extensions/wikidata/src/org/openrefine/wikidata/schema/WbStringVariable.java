--- conflicted
+++ resolved
@@ -58,15 +58,11 @@
     public StringValue fromCell(Cell cell, ExpressionContext ctxt)
             throws SkipSchemaExpressionException {
         if (!cell.value.toString().isEmpty()) {
-<<<<<<< HEAD
-            return Datamodel.makeStringValue(cell.value.toString().trim());
-=======
         	String stringValue = cell.value.toString();
         	if (cell.value instanceof Double && ((Double)cell.value) % 1 == 0) {
         		stringValue = Integer.toString(((Double)cell.value).intValue());
         	}
-            return Datamodel.makeStringValue(stringValue);
->>>>>>> d674a991
+            return Datamodel.makeStringValue(stringValue.trim());
         }
         throw new SkipSchemaExpressionException();
     }
