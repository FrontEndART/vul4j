/*
 * Copyright (c) 2010, Thomas F. Morris
 *        All rights reserved.
 *
 * Redistribution and use in source and binary forms, with or without 
 * modification, are permitted provided that the following conditions are met:
 * - Redistributions of source code must retain the above copyright notice, this 
 *   list of conditions and the following disclaimer.
 * - Redistributions in binary form must reproduce the above copyright notice, 
 *   this list of conditions and the following disclaimer in the documentation 
 *   and/or other materials provided with the distribution.
 * 
 * Neither the name of Google nor the names of its contributors may be used to 
 * endorse or promote products derived from this software without specific 
 * prior written permission.
 * 
 * THIS SOFTWARE IS PROVIDED BY THE COPYRIGHT HOLDERS AND CONTRIBUTORS "AS IS" 
 * AND ANY EXPRESS OR IMPLIED WARRANTIES, INCLUDING, BUT NOT LIMITED TO, 
 * THE IMPLIED WARRANTIES OF MERCHANTABILITY AND FITNESS FOR A PARTICULAR 
 * PURPOSE ARE DISCLAIMED. IN NO EVENT SHALL THE COPYRIGHT HOLDER OR 
 * CONTRIBUTORS BE LIABLE FOR ANY DIRECT, INDIRECT, INCIDENTAL, SPECIAL, 
 * EXEMPLARY, OR CONSEQUENTIAL DAMAGES (INCLUDING, BUT NOT LIMITED TO, 
 * PROCUREMENT OF SUBSTITUTE GOODS OR SERVICES; LOSS OF USE, DATA, OR PROFITS; 
 * OR BUSINESS INTERRUPTION) HOWEVER CAUSED AND ON ANY THEORY OF LIABILITY, 
 * WHETHER IN CONTRACT, STRICT LIABILITY, OR TORT (INCLUDING NEGLIGENCE OR 
 * OTHERWISE) ARISING IN ANY WAY OUT OF THE USE OF THIS SOFTWARE, EVEN IF 
 * ADVISED OF THE POSSIBILITY OF SUCH DAMAGE.
 */
package com.google.refine.extension.gdata;

import java.io.IOException;
import java.net.MalformedURLException;
import java.net.URL;
import java.util.ArrayList;
import java.util.List;

import org.json.JSONObject;

import com.google.gdata.client.spreadsheet.CellQuery;
import com.google.gdata.client.spreadsheet.SpreadsheetService;
import com.google.gdata.data.spreadsheet.Cell;
import com.google.gdata.data.spreadsheet.CellEntry;
import com.google.gdata.data.spreadsheet.CellFeed;
import com.google.gdata.data.spreadsheet.SpreadsheetEntry;
import com.google.gdata.data.spreadsheet.WorksheetEntry;
import com.google.gdata.util.ServiceException;

import com.google.refine.ProjectMetadata;
import com.google.refine.importers.TabularImportingParserBase;
import com.google.refine.importers.TabularImportingParserBase.TableDataReader;
import com.google.refine.importing.ImportingJob;
import com.google.refine.model.Project;
import com.google.refine.util.JSONUtilities;

/**
 * OpenRefine parser for Google Spreadsheets.
 * 
 * @author Tom Morris <tfmorris@gmail.com>
 * @copyright 2010 Thomas F. Morris
 * @license New BSD http://www.opensource.org/licenses/bsd-license.php
 */
public class GDataImporter {
    static public void parse(
        String token,
        Project project,
        ProjectMetadata metadata,
        final ImportingJob job,
        int limit,
        JSONObject options,
        List<Exception> exceptions) {
    
        String docType = JSONUtilities.getString(options, "docType", null);
        if ("spreadsheet".equals(docType)) {
            SpreadsheetService service = GDataExtension.getSpreadsheetService(token);
            parse(
                service,
                project,
                metadata,
                job,
                limit,
                options,
                exceptions
            );
        } else if ("table".equals(docType)) {
            FusionTableImporter.parse(token, 
                project,
                metadata,
                job,
                limit,
                options,
                exceptions
            );
        }
    }
    
    static public void parse(
        SpreadsheetService service,
        Project project,
        ProjectMetadata metadata,
        final ImportingJob job,
        int limit,
        JSONObject options,
        List<Exception> exceptions) {
        
        String docUrlString = JSONUtilities.getString(options, "docUrl", null);
        String worksheetUrlString = JSONUtilities.getString(options, "sheetUrl", null);
        if (docUrlString != null && worksheetUrlString != null) {
            try {
                parseOneWorkSheet(
                    service,
                    project,
                    metadata,
                    job,
                    new URL(docUrlString),
                    new URL(worksheetUrlString),
                    limit,
                    options,
                    exceptions);
            } catch (MalformedURLException e) {
                e.printStackTrace();
                exceptions.add(e);
            }
        }
    }
    
    static public void parseOneWorkSheet(
        SpreadsheetService service,
        Project project,
        ProjectMetadata metadata,
        final ImportingJob job,
        URL docURL,
        URL worksheetURL,
        int limit,
        JSONObject options,
        List<Exception> exceptions) {
        
        try {
            WorksheetEntry worksheetEntry = service.getEntry(worksheetURL, WorksheetEntry.class);
            String spreadsheetName = docURL.toExternalForm();
            try {
                SpreadsheetEntry spreadsheetEntry = service.getEntry(docURL, SpreadsheetEntry.class);
                spreadsheetName = spreadsheetEntry.getTitle().getPlainText();
            } catch (ServiceException e) { // RedirectRequiredException among others
                // fall back to just using the URL (better for traceability anyway?)
            }
            
            String fileSource = spreadsheetName + " # " +
                worksheetEntry.getTitle().getPlainText();
            
            setProgress(job, fileSource, 0);
            TabularImportingParserBase.readTable(
                project,
                metadata,
                job,
                new WorksheetBatchRowReader(job, fileSource, service, worksheetEntry, 20),
                fileSource,
                limit,
                options,
                exceptions
            );
            setProgress(job, fileSource, 100);
        } catch (IOException e) {
            e.printStackTrace();
            exceptions.add(e);
        } catch (ServiceException e) {
            e.printStackTrace();
            exceptions.add(e);
        }
    }
    
<<<<<<< HEAD
    static void setProgress(ImportingJob job, String fileSource, int percent) {
        JSONObject progress = JSONUtilities.getObject(job.config, "progress");
        if (progress == null) {
            progress = new JSONObject();
            JSONUtilities.safePut(job.config, "progress", progress);
        }
        JSONUtilities.safePut(progress, "message", "Reading " + fileSource);
        JSONUtilities.safePut(progress, "percent", percent);
=======
    static private void setProgress(ImportingJob job, String fileSource, int percent) {
        job.setProgress(percent, "Reading " + fileSource);
>>>>>>> 1e5f89e8
    }
    
    static private class WorksheetBatchRowReader implements TableDataReader {
        final ImportingJob job;
        final String fileSource;
        
        final SpreadsheetService service;
        final WorksheetEntry worksheet;
        final int batchSize;
        
        final int totalRows;
        
        int nextRow = 0; // 0-based
        int batchRowStart = 0; // 0-based
        List<List<Object>> rowsOfCells = null;
        
        public WorksheetBatchRowReader(ImportingJob job, String fileSource,
                SpreadsheetService service, WorksheetEntry worksheet,
                int batchSize) {
            this.job = job;
            this.fileSource = fileSource;
            this.service = service;
            this.worksheet = worksheet;
            this.batchSize = batchSize;
            
            this.totalRows = worksheet.getRowCount();
        }
        
        @Override
        public List<Object> getNextRowOfCells() throws IOException {
            if (rowsOfCells == null || (nextRow >= batchRowStart + rowsOfCells.size() && nextRow < totalRows)) {
                int newBatchRowStart = batchRowStart + (rowsOfCells == null ? 0 : rowsOfCells.size());
                try {
                    rowsOfCells = getRowsOfCells(
                        service,
                        worksheet,
                        newBatchRowStart + 1, // convert to 1-based
                        batchSize);
                    
                    batchRowStart = newBatchRowStart;
                    
                    setProgress(job, fileSource, batchRowStart * 100 / totalRows);
                } catch (ServiceException e) {
                    throw new IOException(e);
                }
            }
            
            if (rowsOfCells != null && nextRow - batchRowStart < rowsOfCells.size()) {
                return rowsOfCells.get(nextRow++ - batchRowStart);
            } else {
                return null;
            }
        }
        
        
        List<List<Object>> getRowsOfCells(
            SpreadsheetService service,
            WorksheetEntry worksheet,
            int startRow, // 1-based
            int rowCount
        ) throws IOException, ServiceException {
            URL cellFeedUrl = worksheet.getCellFeedUrl();
            
            int minRow = startRow;
            int maxRow = Math.min(worksheet.getRowCount(), startRow + rowCount - 1);
            int cols = worksheet.getColCount();
            int rows = worksheet.getRowCount();
            
            CellQuery cellQuery = new CellQuery(cellFeedUrl);
            cellQuery.setMinimumRow(minRow);
            cellQuery.setMaximumRow(maxRow);
            cellQuery.setMaximumCol(cols);
            cellQuery.setMaxResults(rows * cols);
            cellQuery.setReturnEmpty(false);
            
            CellFeed cellFeed = service.query(cellQuery, CellFeed.class);
            List<CellEntry> cellEntries = cellFeed.getEntries();
            
            List<List<Object>> rowsOfCells = new ArrayList<List<Object>>(rowCount);
            for (CellEntry cellEntry : cellEntries) {
                Cell cell = cellEntry.getCell();
                if (cell != null) {
                    int row = cell.getRow() - startRow;
                    int col = cell.getCol() - 1;
                    
                    while (row >= rowsOfCells.size()) {
                        rowsOfCells.add(new ArrayList<Object>());
                    }
                    List<Object> rowOfCells = rowsOfCells.get(row);
                    
                    while (col >= rowOfCells.size()) {
                        rowOfCells.add(null);
                    }
                    rowOfCells.set(col, cell.getValue());
                }
            }
            return rowsOfCells;
        }
    }
}
    <|MERGE_RESOLUTION|>--- conflicted
+++ resolved
@@ -168,19 +168,8 @@
         }
     }
     
-<<<<<<< HEAD
-    static void setProgress(ImportingJob job, String fileSource, int percent) {
-        JSONObject progress = JSONUtilities.getObject(job.config, "progress");
-        if (progress == null) {
-            progress = new JSONObject();
-            JSONUtilities.safePut(job.config, "progress", progress);
-        }
-        JSONUtilities.safePut(progress, "message", "Reading " + fileSource);
-        JSONUtilities.safePut(progress, "percent", percent);
-=======
     static private void setProgress(ImportingJob job, String fileSource, int percent) {
         job.setProgress(percent, "Reading " + fileSource);
->>>>>>> 1e5f89e8
     }
     
     static private class WorksheetBatchRowReader implements TableDataReader {
