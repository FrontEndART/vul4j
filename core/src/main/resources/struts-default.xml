--- conflicted
+++ resolved
@@ -203,11 +203,7 @@
                 <interceptor-ref name="multiselect"/>
                 <interceptor-ref name="actionMappingParams"/>
                 <interceptor-ref name="params">
-<<<<<<< HEAD
-                    <param name="excludeParams">(.*\.|^)class\..*,^dojo\..*,^struts\..*,^session\..*,^request\..*,^application\..*,^servlet(Request|Response)\..*,^parameters\..*,^action:.*,^method:.*</param>
-=======
                     <param name="excludeParams">^action:.*,^method:.*</param>
->>>>>>> fbd75a89
                 </interceptor-ref>
                 <interceptor-ref name="conversionError"/>
                 <interceptor-ref name="deprecation"/>
@@ -264,11 +260,7 @@
                 <interceptor-ref name="datetime"/>
                 <interceptor-ref name="multiselect"/>
                 <interceptor-ref name="params">
-<<<<<<< HEAD
-                    <param name="excludeParams">(.*\.|^)class\..*,^dojo\..*,^struts\..*,^session\..*,^request\..*,^application\..*,^servlet(Request|Response)\..*,^parameters\..*,^action:.*,^method:.*</param>
-=======
                     <param name="excludeParams">^action:.*,^method:.*</param>
->>>>>>> fbd75a89
                 </interceptor-ref>
                 <interceptor-ref name="servletConfig"/>
                 <interceptor-ref name="prepare"/>
@@ -278,11 +270,7 @@
                 <interceptor-ref name="staticParams"/>
                 <interceptor-ref name="actionMappingParams"/>
                 <interceptor-ref name="params">
-<<<<<<< HEAD
-                    <param name="excludeParams">(.*\.|^)class\..*,^dojo\..*,^struts\..*,^session\..*,^request\..*,^application\..*,^servlet(Request|Response)\..*,^parameters\..*,^action:.*,^method:.*</param>
-=======
                     <param name="excludeParams">^action:.*,^method:.*</param>
->>>>>>> fbd75a89
                 </interceptor-ref>
                 <interceptor-ref name="conversionError"/>
                 <interceptor-ref name="validation">
@@ -320,11 +308,7 @@
                 <interceptor-ref name="staticParams"/>
                 <interceptor-ref name="actionMappingParams"/>
                 <interceptor-ref name="params">
-<<<<<<< HEAD
-                    <param name="excludeParams">(.*\.|^)class\..*,^dojo\..*,^struts\..*,^session\..*,^request\..*,^application\..*,^servlet(Request|Response)\..*,^parameters\..*,^action:.*,^method:.*</param>
-=======
                     <param name="excludeParams">^action:.*,^method:.*</param>
->>>>>>> fbd75a89
                 </interceptor-ref>
                 <interceptor-ref name="conversionError"/>
                 <interceptor-ref name="validation">
